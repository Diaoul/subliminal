--- conflicted
+++ resolved
@@ -79,20 +79,8 @@
     def init(self):
         """Initialize connection"""
         logger.debug(u'Initializing %s' % self.__class__.__name__)
-<<<<<<< HEAD
-        if requests.__version__[0] >= '1':
-            self.session = requests.Session()
-            # TODO: really necessary? can't we just remove it?
-            # note: if needed, it has to go in the .get() call, in requests>=1 timeout
-            #       doesn't exist anymore as a property of the session
-            #self.session.timeout = 10
-            self.session.headers = {'User-Agent': self.user_agent}
-        else:
-            self.session = requests.session(timeout=10, headers={'User-Agent': self.user_agent})
-=======
         self.session = requests.Session()
         self.session.headers.update({'User-Agent': self.user_agent})
->>>>>>> 7878fb2f
 
     def terminate(self):
         """Terminate connection"""
