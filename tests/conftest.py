--- conflicted
+++ resolved
@@ -98,12 +98,6 @@
                     title='The End Game', year=2000, tvdb_id=5104359, series_tvdb_id=72546, series_imdb_id='tt0247082',
                     format='HDTV', release_group='DIMENSION', resolution='720p', video_codec='h264',
                     imdb_id='tt4145952'),
-<<<<<<< HEAD
-            'castle_s0822':
-            Episode('Castle.S08E22.Crossfire.1080p.WEB-DL.DD5.1.H.264.mkv', 'Castle', 8, 22,
-                    title='Crossfire', tvdb_id=5557317, series_tvdb_id=83462, series_imdb_id='tt1219024',
-                    format='WEB-DL', resolution='1080p', video_codec='h264', imdb_id='tt5594914')}
-=======
             'turn_s04e03':
             Episode('Turn.S04E03.720p.HDTV.x264-AVS.mkv', "TURN: Washington's Spies", 4, 3,
                     title='Blood for Blood', year=2014, tvdb_id=6124360, series_tvdb_id=272135,
@@ -121,8 +115,11 @@
                     title='AKA Smile', year=2015, tvdb_id=5311273, series_tvdb_id=284190,
                     series_imdb_id='tt2357547',
                     format='WEBRip', release_group='2HD', resolution='720p', video_codec='h264',
-                    imdb_id='tt4162096', alternative_series=['Jessica Jones'])}
->>>>>>> 425781d1
+                    imdb_id='tt4162096', alternative_series=['Jessica Jones']),
+            'castle_s0822':
+            Episode('Castle.S08E22.Crossfire.1080p.WEB-DL.DD5.1.H.264.mkv', 'Castle', 8, 22,
+                    title='Crossfire', tvdb_id=5557317, series_tvdb_id=83462, series_imdb_id='tt1219024',
+                    format='WEB-DL', resolution='1080p', video_codec='h264', imdb_id='tt5594914')}
 
 
 @pytest.fixture(scope='session')
