# -*- coding: utf-8 -*-
from pkg_resources import EntryPoint, iter_entry_points

from subliminal.extensions import RegistrableExtensionManager, provider_manager


def test_registrable_extension_manager_all_extensions():
    manager = RegistrableExtensionManager('subliminal.providers', [
        'de7cidda = subliminal.providers.addic7ed:Addic7edProvider'
    ])
    extensions = sorted(e.name for e in manager)
<<<<<<< HEAD
    assert len(extensions) == 10
    assert extensions == ['addic7ed', 'de7cidda', 'legendastv', 'opensubtitles', 'podnapisi', 'shooter', 'subscenter',
                          'thesubdb', 'tvsubtitles', 'wizdom']
=======
    assert len(extensions) == 8
    assert extensions == ['addic7ed', 'de7cidda', 'legendastv', 'opensubtitles', 'podnapisi', 'shooter', 'thesubdb',
                          'tvsubtitles']
>>>>>>> 490f47e0


def test_registrable_extension_manager_internal_extension():
    manager = RegistrableExtensionManager('subliminal.test_providers', [
        'addic7ed = subliminal.providers.addic7ed:Addic7edProvider',
        'opensubtitles = subliminal.providers.opensubtitles:OpenSubtitlesProvider',
        'podnapisi = subliminal.providers.podnapisi:PodnapisiProvider',
        'thesubdb = subliminal.providers.thesubdb:TheSubDBProvider',
        'tvsubtitles = subliminal.providers.tvsubtitles:TVsubtitlesProvider',
        'wizdom = subliminal.providers.wizdom:WizdomProvider'
    ])
<<<<<<< HEAD
    assert len(list(manager)) == 7
    assert len(manager.internal_extensions) == 7
=======
    assert len(list(manager)) == 5
    assert len(manager.internal_extensions) == 5
>>>>>>> 490f47e0


def test_registrable_extension_manager_register():
    manager = RegistrableExtensionManager('subliminal.test_providers', [
        'addic7ed = subliminal.providers.addic7ed:Addic7edProvider',
        'opensubtitles = subliminal.providers.opensubtitles:OpenSubtitlesProvider'
    ])
    assert len(list(manager)) == 2
    manager.register('de7cidda = subliminal.providers.addic7ed:Addic7edProvider')
    assert len(list(manager)) == 3
    assert 'de7cidda' in manager.names()


def test_registrable_extension_manager_unregister():
    manager = RegistrableExtensionManager('subliminal.test_providers', [
        'thesubdb = subliminal.providers.thesubdb:TheSubDBProvider',
        'tvsubtitles = subliminal.providers.tvsubtitles:TVsubtitlesProvider',
        'wizdom = subliminal.providers.wizdom:WizdomProvider'
    ])
<<<<<<< HEAD
    assert len(list(manager)) == 4
    manager.register('de7cidda = subliminal.providers.addic7ed:Addic7edProvider')
    manager.unregister('de7cidda = subliminal.providers.addic7ed:Addic7edProvider')
    assert len(list(manager)) == 4
    assert set(manager.names()) == {'subscenter', 'thesubdb', 'tvsubtitles', 'wizdom'}
=======
    assert len(list(manager)) == 2
    manager.register('de7cidda = subliminal.providers.addic7ed:Addic7edProvider')
    manager.unregister('de7cidda = subliminal.providers.addic7ed:Addic7edProvider')
    assert len(list(manager)) == 2
    assert set(manager.names()) == {'thesubdb', 'tvsubtitles'}
>>>>>>> 490f47e0


def test_provider_manager():
    setup_names = {ep.name for ep in iter_entry_points(provider_manager.namespace)}
    internal_names = {EntryPoint.parse(iep).name for iep in provider_manager.internal_extensions}
    assert setup_names == internal_names<|MERGE_RESOLUTION|>--- conflicted
+++ resolved
@@ -9,15 +9,9 @@
         'de7cidda = subliminal.providers.addic7ed:Addic7edProvider'
     ])
     extensions = sorted(e.name for e in manager)
-<<<<<<< HEAD
-    assert len(extensions) == 10
-    assert extensions == ['addic7ed', 'de7cidda', 'legendastv', 'opensubtitles', 'podnapisi', 'shooter', 'subscenter',
-                          'thesubdb', 'tvsubtitles', 'wizdom']
-=======
-    assert len(extensions) == 8
+    assert len(extensions) == 9
     assert extensions == ['addic7ed', 'de7cidda', 'legendastv', 'opensubtitles', 'podnapisi', 'shooter', 'thesubdb',
-                          'tvsubtitles']
->>>>>>> 490f47e0
+                          'tvsubtitles', 'wizdom']
 
 
 def test_registrable_extension_manager_internal_extension():
@@ -29,13 +23,8 @@
         'tvsubtitles = subliminal.providers.tvsubtitles:TVsubtitlesProvider',
         'wizdom = subliminal.providers.wizdom:WizdomProvider'
     ])
-<<<<<<< HEAD
-    assert len(list(manager)) == 7
-    assert len(manager.internal_extensions) == 7
-=======
-    assert len(list(manager)) == 5
-    assert len(manager.internal_extensions) == 5
->>>>>>> 490f47e0
+    assert len(list(manager)) == 6
+    assert len(manager.internal_extensions) == 6
 
 
 def test_registrable_extension_manager_register():
@@ -55,19 +44,11 @@
         'tvsubtitles = subliminal.providers.tvsubtitles:TVsubtitlesProvider',
         'wizdom = subliminal.providers.wizdom:WizdomProvider'
     ])
-<<<<<<< HEAD
-    assert len(list(manager)) == 4
+    assert len(list(manager)) == 3
     manager.register('de7cidda = subliminal.providers.addic7ed:Addic7edProvider')
     manager.unregister('de7cidda = subliminal.providers.addic7ed:Addic7edProvider')
-    assert len(list(manager)) == 4
-    assert set(manager.names()) == {'subscenter', 'thesubdb', 'tvsubtitles', 'wizdom'}
-=======
-    assert len(list(manager)) == 2
-    manager.register('de7cidda = subliminal.providers.addic7ed:Addic7edProvider')
-    manager.unregister('de7cidda = subliminal.providers.addic7ed:Addic7edProvider')
-    assert len(list(manager)) == 2
-    assert set(manager.names()) == {'thesubdb', 'tvsubtitles'}
->>>>>>> 490f47e0
+    assert len(list(manager)) == 3
+    assert set(manager.names()) == {'thesubdb', 'tvsubtitles', 'wizdom'}
 
 
 def test_provider_manager():
