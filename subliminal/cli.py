# -*- coding: utf-8 -*-
"""
Subliminal uses `click <http://click.pocoo.org>`_ to provide a powerful :abbr:`CLI (command-line interface)`.

"""
from __future__ import division
from collections import defaultdict
from datetime import timedelta
import glob
import json
import logging
import os
import re

from appdirs import AppDirs
from babelfish import Error as BabelfishError, Language
import click
from dogpile.cache.backends.file import AbstractFileLock
from dogpile.util.readwrite_lock import ReadWriteMutex
from six.moves import configparser

from subliminal import (AsyncProviderPool, Episode, Movie, Video, __version__, check_video, compute_score, get_scores,
                        provider_manager, refine, refiner_manager, region, save_subtitles, scan_video, scan_videos)
from subliminal.core import ARCHIVE_EXTENSIONS, search_external_subtitles

logger = logging.getLogger(__name__)


class MutexLock(AbstractFileLock):
    """:class:`MutexLock` is a thread-based rw lock based on :class:`dogpile.core.ReadWriteMutex`."""
    def __init__(self, filename):
        self.mutex = ReadWriteMutex()

    def acquire_read_lock(self, wait):
        ret = self.mutex.acquire_read_lock(wait)
        return wait or ret

    def acquire_write_lock(self, wait):
        ret = self.mutex.acquire_write_lock(wait)
        return wait or ret

    def release_read_lock(self):
        return self.mutex.release_read_lock()

    def release_write_lock(self):
        return self.mutex.release_write_lock()


class Config(object):
    """A :class:`~configparser.ConfigParser` wrapper to store configuration.

    Interaction with the configuration is done with the properties.

    :param str path: path to the configuration file.

    """
    def __init__(self, path):
        #: Path to the configuration file
        self.path = path

        #: The underlying configuration object
        self.config = configparser.SafeConfigParser()
        self.config.add_section('general')
        self.config.set('general', 'languages', json.dumps(['en']))
        self.config.set('general', 'providers', json.dumps(sorted([p.name for p in provider_manager])))
        self.config.set('general', 'refiners', json.dumps(sorted([r.name for r in refiner_manager])))
        self.config.set('general', 'single', str(0))
        self.config.set('general', 'embedded_subtitles', str(1))
        self.config.set('general', 'age', str(int(timedelta(weeks=2).total_seconds())))
        self.config.set('general', 'hearing_impaired', str(1))
        self.config.set('general', 'min_score', str(0))

    def read(self):
        """Read the configuration from :attr:`path`"""
        self.config.read(self.path)

    def write(self):
        """Write the configuration to :attr:`path`"""
        with open(self.path, 'w') as f:
            self.config.write(f)

    @property
    def languages(self):
        return {Language.fromietf(l) for l in json.loads(self.config.get('general', 'languages'))}

    @languages.setter
    def languages(self, value):
        self.config.set('general', 'languages', json.dumps(sorted([str(l) for l in value])))

    @property
    def providers(self):
        return json.loads(self.config.get('general', 'providers'))

    @providers.setter
    def providers(self, value):
        self.config.set('general', 'providers', json.dumps(sorted([p.lower() for p in value])))

    @property
    def refiners(self):
        return json.loads(self.config.get('general', 'refiners'))

    @refiners.setter
    def refiners(self, value):
        self.config.set('general', 'refiners', json.dumps([r.lower() for r in value]))

    @property
    def single(self):
        return self.config.getboolean('general', 'single')

    @single.setter
    def single(self, value):
        self.config.set('general', 'single', str(int(value)))

    @property
    def embedded_subtitles(self):
        return self.config.getboolean('general', 'embedded_subtitles')

    @embedded_subtitles.setter
    def embedded_subtitles(self, value):
        self.config.set('general', 'embedded_subtitles', str(int(value)))

    @property
    def age(self):
        return timedelta(seconds=self.config.getint('general', 'age'))

    @age.setter
    def age(self, value):
        self.config.set('general', 'age', str(int(value.total_seconds())))

    @property
    def hearing_impaired(self):
        return self.config.getboolean('general', 'hearing_impaired')

    @hearing_impaired.setter
    def hearing_impaired(self, value):
        self.config.set('general', 'hearing_impaired', str(int(value)))

    @property
    def min_score(self):
        return self.config.getfloat('general', 'min_score')

    @min_score.setter
    def min_score(self, value):
        self.config.set('general', 'min_score', str(value))

    @property
    def provider_configs(self):
        rv = {}
        for provider in provider_manager:
            if self.config.has_section(provider.name):
                rv[provider.name] = {k: v for k, v in self.config.items(provider.name)}
        return rv

    @provider_configs.setter
    def provider_configs(self, value):
        # loop over provider configurations
        for provider, config in value.items():
            # create the corresponding section if necessary
            if not self.config.has_section(provider):
                self.config.add_section(provider)

            # add config options
            for k, v in config.items():
                self.config.set(provider, k, v)

    @property
    def refiner_configs(self):
        rv = {}
        for refiner in refiner_manager:
            if self.config.has_section(refiner.name):
                rv[refiner.name] = {k: v for k, v in self.config.items(refiner.name)}
        return rv

    @refiner_configs.setter
    def refiner_configs(self, value):
        # loop over refiner configurations
        for refiner, config in value.items():
            # create the corresponding section if necessary
            if not self.config.has_section(refiner):
                self.config.add_section(refiner)

            # add config options
            for k, v in config.items():
                self.config.set(refiner, k, v)


class LanguageParamType(click.ParamType):
    """:class:`~click.ParamType` for languages that returns a :class:`~babelfish.language.Language`"""
    name = 'language'

    def convert(self, value, param, ctx):
        try:
            return Language.fromietf(value)
        except BabelfishError:
            self.fail('%s is not a valid language' % value)


LANGUAGE = LanguageParamType()


class AgeParamType(click.ParamType):
    """:class:`~click.ParamType` for age strings that returns a :class:`~datetime.timedelta`

    An age string is in the form `number + identifier` with possible identifiers:

        * ``w`` for weeks
        * ``d`` for days
        * ``h`` for hours

    The form can be specified multiple times but only with that idenfier ordering. For example:

        * ``1w2d4h`` for 1 week, 2 days and 4 hours
        * ``2w`` for 2 weeks
        * ``3w6h`` for 3 weeks and 6 hours

    """
    name = 'age'

    def convert(self, value, param, ctx):
        match = re.match(r'^(?:(?P<weeks>\d+?)w)?(?:(?P<days>\d+?)d)?(?:(?P<hours>\d+?)h)?$', value)
        if not match:
            self.fail('%s is not a valid age' % value)

        return timedelta(**{k: int(v) for k, v in match.groupdict(0).items()})


AGE = AgeParamType()

PROVIDER = click.Choice(sorted(provider_manager.names()))

REFINER = click.Choice(sorted(refiner_manager.names()))

dirs = AppDirs('subliminal')
cache_file = 'subliminal.dbm'
config_file = 'config.ini'


@click.group(context_settings={'max_content_width': 100}, epilog='Suggestions and bug reports are greatly appreciated: '
             'https://github.com/Diaoul/subliminal/')
@click.option('--addic7ed', type=click.STRING, nargs=2, metavar='USERNAME PASSWORD', help='Addic7ed configuration.')
@click.option('--cinemast', type=click.STRING, nargs=2, metavar='USERNAME PASSWORD', help='Cinemast configuration.')
@click.option('--legendastv', type=click.STRING, nargs=2, metavar='USERNAME PASSWORD', help='LegendasTV configuration.')
@click.option('--opensubtitles', type=click.STRING, nargs=2, metavar='USERNAME PASSWORD',
              help='OpenSubtitles configuration.')
@click.option('--omdb', type=click.STRING, nargs=1, metavar='APIKEY', help='OMDB API key.')
@click.option('--cache-dir', type=click.Path(writable=True, file_okay=False), default=dirs.user_cache_dir,
              show_default=True, expose_value=True, help='Path to the cache directory.')
@click.option('--debug', is_flag=True, help='Print useful information for debugging subliminal and for reporting bugs.')
@click.version_option(__version__)
@click.pass_context
<<<<<<< HEAD
def subliminal(ctx, addic7ed, cinemast, legendastv, opensubtitles, cache_dir, debug):
=======
def subliminal(ctx, addic7ed, legendastv, opensubtitles, omdb, cache_dir, debug):
>>>>>>> 76525cc2
    """Subtitles, faster than your thoughts."""
    # create cache directory
    try:
        os.makedirs(cache_dir)
    except OSError:
        if not os.path.isdir(cache_dir):
            raise

    # configure cache
    region.configure('dogpile.cache.dbm', expiration_time=timedelta(days=30),
                     arguments={'filename': os.path.join(cache_dir, cache_file), 'lock_factory': MutexLock})

    # configure logging
    if debug:
        handler = logging.StreamHandler()
        handler.setFormatter(logging.Formatter(logging.BASIC_FORMAT))
        logging.getLogger('subliminal').addHandler(handler)
        logging.getLogger('subliminal').setLevel(logging.DEBUG)

    ctx.obj = {
        'provider_configs': {},
        'refiner_configs': {}
    }

    # provider configs
    if addic7ed:
        ctx.obj['provider_configs']['addic7ed'] = {'username': addic7ed[0], 'password': addic7ed[1]}
    if cinemast:
        ctx.obj['provider_configs']['cinemast'] = {'username': cinemast[0], 'password': cinemast[1]}
    if legendastv:
        ctx.obj['provider_configs']['legendastv'] = {'username': legendastv[0], 'password': legendastv[1]}
    if opensubtitles:
        ctx.obj['provider_configs']['opensubtitles'] = {'username': opensubtitles[0], 'password': opensubtitles[1]}
        ctx.obj['provider_configs']['opensubtitlesvip'] = {'username': opensubtitles[0], 'password': opensubtitles[1]}

    # refiner configs
    if omdb:
        ctx.obj['refiner_configs']['omdb'] = {'apikey': omdb}


@subliminal.command()
@click.option('--clear-subliminal', is_flag=True, help='Clear subliminal\'s cache. Use this ONLY if your cache is '
              'corrupted or if you experience issues.')
@click.pass_context
def cache(ctx, clear_subliminal):
    """Cache management."""
    if clear_subliminal:
        for file in glob.glob(os.path.join(ctx.parent.params['cache_dir'], cache_file) + '*'):
            os.remove(file)
        click.echo('Subliminal\'s cache cleared.')
    else:
        click.echo('Nothing done.')


@subliminal.command()
@click.option('-l', '--language', type=LANGUAGE, required=True, multiple=True, help='Language as IETF code, '
              'e.g. en, pt-BR (can be used multiple times).')
@click.option('-p', '--provider', type=PROVIDER, multiple=True, help='Provider to use (can be used multiple times).')
@click.option('-r', '--refiner', type=REFINER, multiple=True, help='Refiner to use (can be used multiple times).')
@click.option('-a', '--age', type=AGE, help='Filter videos newer than AGE, e.g. 12h, 1w2d.')
@click.option('-d', '--directory', type=click.STRING, metavar='DIR', help='Directory where to save subtitles, '
              'default is next to the video file.')
@click.option('-e', '--encoding', type=click.STRING, metavar='ENC', help='Subtitle file encoding, default is to '
              'preserve original encoding.')
@click.option('-s', '--single', is_flag=True, default=False, help='Save subtitle without language code in the file '
              'name, i.e. use .srt extension. Do not use this unless your media player requires it.')
@click.option('-f', '--force', is_flag=True, default=False, help='Force download even if a subtitle already exist.')
@click.option('-hi', '--hearing-impaired', is_flag=True, default=False, help='Prefer hearing impaired subtitles.')
@click.option('-m', '--min-score', type=click.IntRange(0, 100), default=0, help='Minimum score for a subtitle '
              'to be downloaded (0 to 100).')
@click.option('-w', '--max-workers', type=click.IntRange(1, 50), default=None, help='Maximum number of threads to use.')
@click.option('-z/-Z', '--archives/--no-archives', default=True, show_default=True, help='Scan archives for videos '
              '(supported extensions: %s).' % ', '.join(ARCHIVE_EXTENSIONS))
@click.option('-v', '--verbose', count=True, help='Increase verbosity.')
@click.argument('path', type=click.Path(), required=True, nargs=-1)
@click.pass_obj
def download(obj, provider, refiner, language, age, directory, encoding, single, force, hearing_impaired, min_score,
             max_workers, archives, verbose, path):
    """Download best subtitles.

    PATH can be an directory containing videos, a video file path or a video file name. It can be used multiple times.

    If an existing subtitle is detected (external or embedded) in the correct language, the download is skipped for
    the associated video.

    """
    # process parameters
    language = set(language)

    # scan videos
    videos = []
    ignored_videos = []
    errored_paths = []
    with click.progressbar(path, label='Collecting videos', item_show_func=lambda p: p or '') as bar:
        for p in bar:
            logger.debug('Collecting path %s', p)

            # non-existing
            if not os.path.exists(p):
                try:
                    video = Video.fromname(p)
                except:
                    logger.exception('Unexpected error while collecting non-existing path %s', p)
                    errored_paths.append(p)
                    continue
                if not force:
                    video.subtitle_languages |= set(search_external_subtitles(video.name, directory=directory).values())

                if check_video(video, languages=language, age=age, undefined=single):
                    refine(video, episode_refiners=refiner, movie_refiners=refiner,
                           refiner_configs=obj['refiner_configs'],
                           embedded_subtitles=not force, providers=provider, languages=language)
                    videos.append(video)
                continue

            # directories
            if os.path.isdir(p):
                try:
                    scanned_videos = scan_videos(p, age=age, archives=archives)
                except:
                    logger.exception('Unexpected error while collecting directory path %s', p)
                    errored_paths.append(p)
                    continue
                for video in scanned_videos:
                    if not force:
                        video.subtitle_languages |= set(search_external_subtitles(video.name,
                                                                                  directory=directory).values())
                    if check_video(video, languages=language, age=age, undefined=single):
                        refine(video, episode_refiners=refiner, movie_refiners=refiner,
                               refiner_configs=obj['refiner_configs'], embedded_subtitles=not force,
                               providers=provider, languages=language)
                        videos.append(video)
                    else:
                        ignored_videos.append(video)
                continue

            # other inputs
            try:
                video = scan_video(p)
            except:
                logger.exception('Unexpected error while collecting path %s', p)
                errored_paths.append(p)
                continue
            if not force:
                video.subtitle_languages |= set(search_external_subtitles(video.name, directory=directory).values())
            if check_video(video, languages=language, age=age, undefined=single):
                refine(video, episode_refiners=refiner, movie_refiners=refiner,
                       refiner_configs=obj['refiner_configs'], embedded_subtitles=not force,
                       providers=provider, languages=language)
                videos.append(video)
            else:
                ignored_videos.append(video)

    # output errored paths
    if verbose > 0:
        for p in errored_paths:
            click.secho('%s errored' % p, fg='red')

    # output ignored videos
    if verbose > 1:
        for video in ignored_videos:
            click.secho('%s ignored - subtitles: %s / age: %d day%s' % (
                os.path.split(video.name)[1],
                ', '.join(str(s) for s in video.subtitle_languages) or 'none',
                video.age.days,
                's' if video.age.days > 1 else ''
            ), fg='yellow')

    # report collected videos
    click.echo('%s video%s collected / %s video%s ignored / %s error%s' % (
        click.style(str(len(videos)), bold=True, fg='green' if videos else None),
        's' if len(videos) > 1 else '',
        click.style(str(len(ignored_videos)), bold=True, fg='yellow' if ignored_videos else None),
        's' if len(ignored_videos) > 1 else '',
        click.style(str(len(errored_paths)), bold=True, fg='red' if errored_paths else None),
        's' if len(errored_paths) > 1 else '',
    ))

    # exit if no video collected
    if not videos:
        return

    # download best subtitles
    downloaded_subtitles = defaultdict(list)
    with AsyncProviderPool(max_workers=max_workers, providers=provider, provider_configs=obj['provider_configs']) as p:
        with click.progressbar(videos, label='Downloading subtitles',
                               item_show_func=lambda v: os.path.split(v.name)[1] if v is not None else '') as bar:
            for v in bar:
                scores = get_scores(v)
                subtitles = p.download_best_subtitles(p.list_subtitles(v, language - v.subtitle_languages),
                                                      v, language, min_score=scores['hash'] * min_score / 100,
                                                      hearing_impaired=hearing_impaired, only_one=single)
                downloaded_subtitles[v] = subtitles

        if p.discarded_providers:
            click.secho('Some providers have been discarded due to unexpected errors: %s' %
                        ', '.join(p.discarded_providers), fg='yellow')

    # save subtitles
    total_subtitles = 0
    for v, subtitles in downloaded_subtitles.items():
        saved_subtitles = save_subtitles(v, subtitles, single=single, directory=directory, encoding=encoding)
        total_subtitles += len(saved_subtitles)

        if verbose > 0:
            click.echo('%s subtitle%s downloaded for %s' % (click.style(str(len(saved_subtitles)), bold=True),
                                                            's' if len(saved_subtitles) > 1 else '',
                                                            os.path.split(v.name)[1]))

        if verbose > 1:
            for s in saved_subtitles:
                matches = s.get_matches(v)
                score = compute_score(s, v)

                # score color
                score_color = None
                scores = get_scores(v)
                if isinstance(v, Movie):
                    if score < scores['title']:
                        score_color = 'red'
                    elif score < scores['title'] + scores['year'] + scores['release_group']:
                        score_color = 'yellow'
                    else:
                        score_color = 'green'
                elif isinstance(v, Episode):
                    if score < scores['series'] + scores['season'] + scores['episode']:
                        score_color = 'red'
                    elif score < scores['series'] + scores['season'] + scores['episode'] + scores['release_group']:
                        score_color = 'yellow'
                    else:
                        score_color = 'green'

                # scale score from 0 to 100 taking out preferences
                scaled_score = score
                if s.hearing_impaired == hearing_impaired:
                    scaled_score -= scores['hearing_impaired']
                scaled_score *= 100 / scores['hash']

                # echo some nice colored output
                click.echo('  - [{score}] {language} subtitle from {provider_name} (match on {matches})'.format(
                    score=click.style('{:5.1f}'.format(scaled_score), fg=score_color, bold=score >= scores['hash']),
                    language=s.language.name if s.language.country is None else '%s (%s)' % (s.language.name,
                                                                                             s.language.country.name),
                    provider_name=s.provider_name,
                    matches=', '.join(sorted(matches, key=scores.get, reverse=True))
                ))

    if verbose == 0:
        click.echo('Downloaded %s subtitle%s' % (click.style(str(total_subtitles), bold=True),
                                                 's' if total_subtitles > 1 else ''))<|MERGE_RESOLUTION|>--- conflicted
+++ resolved
@@ -248,11 +248,7 @@
 @click.option('--debug', is_flag=True, help='Print useful information for debugging subliminal and for reporting bugs.')
 @click.version_option(__version__)
 @click.pass_context
-<<<<<<< HEAD
-def subliminal(ctx, addic7ed, cinemast, legendastv, opensubtitles, cache_dir, debug):
-=======
-def subliminal(ctx, addic7ed, legendastv, opensubtitles, omdb, cache_dir, debug):
->>>>>>> 76525cc2
+def subliminal(ctx, addic7ed, cinemast, legendastv, opensubtitles, omdb, cache_dir, debug):
     """Subtitles, faster than your thoughts."""
     # create cache directory
     try:
