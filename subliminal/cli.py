# -*- coding: utf-8 -*-
"""
Subliminal uses `click <http://click.pocoo.org>`_ to provide a powerful :abbr:`CLI (command-line interface)`.

"""
from __future__ import division
from collections import defaultdict
from datetime import timedelta
import glob
import json
import logging
import os
import re

from appdirs import AppDirs
from babelfish import Error as BabelfishError, Language
import click
from dogpile.cache.backends.file import AbstractFileLock
from dogpile.util.readwrite_lock import ReadWriteMutex
from six.moves import configparser

from subliminal import (AsyncProviderPool, Episode, Movie, Video, __version__, check_video, compute_score, get_scores,
                        provider_manager, refine, refiner_manager, region, save_subtitles, scan_video, scan_videos)
from subliminal.core import ARCHIVE_EXTENSIONS, search_external_subtitles

logger = logging.getLogger(__name__)


class MutexLock(AbstractFileLock):
    """:class:`MutexLock` is a thread-based rw lock based on :class:`dogpile.core.ReadWriteMutex`."""
    def __init__(self, filename):
        self.mutex = ReadWriteMutex()

    def acquire_read_lock(self, wait):
        ret = self.mutex.acquire_read_lock(wait)
        return wait or ret

    def acquire_write_lock(self, wait):
        ret = self.mutex.acquire_write_lock(wait)
        return wait or ret

    def release_read_lock(self):
        return self.mutex.release_read_lock()

    def release_write_lock(self):
        return self.mutex.release_write_lock()


class Config(object):
    """A :class:`~configparser.ConfigParser` wrapper to store configuration.

    Interaction with the configuration is done with the properties.

    :param str path: path to the configuration file.

    """
    def __init__(self, path):
        #: Path to the configuration file
        self.path = path

        #: The underlying configuration object
        self.config = configparser.SafeConfigParser()
        self.config.add_section('general')
        self.config.set('general', 'languages', json.dumps(['en']))
        self.config.set('general', 'providers', json.dumps(sorted([p.name for p in provider_manager])))
        self.config.set('general', 'refiners', json.dumps(sorted([r.name for r in refiner_manager])))
        self.config.set('general', 'single', str(0))
        self.config.set('general', 'embedded_subtitles', str(1))
        self.config.set('general', 'age', str(int(timedelta(weeks=2).total_seconds())))
        self.config.set('general', 'hearing_impaired', str(1))
        self.config.set('general', 'min_score', str(0))

    def read(self):
        """Read the configuration from :attr:`path`"""
        self.config.read(self.path)

    def write(self):
        """Write the configuration to :attr:`path`"""
        with open(self.path, 'w') as f:
            self.config.write(f)

    @property
    def languages(self):
        return {Language.fromietf(l) for l in json.loads(self.config.get('general', 'languages'))}

    @languages.setter
    def languages(self, value):
        self.config.set('general', 'languages', json.dumps(sorted([str(l) for l in value])))

    @property
    def providers(self):
        return json.loads(self.config.get('general', 'providers'))

    @providers.setter
    def providers(self, value):
        self.config.set('general', 'providers', json.dumps(sorted([p.lower() for p in value])))

    @property
    def refiners(self):
        return json.loads(self.config.get('general', 'refiners'))

    @refiners.setter
    def refiners(self, value):
        self.config.set('general', 'refiners', json.dumps([r.lower() for r in value]))

    @property
    def single(self):
        return self.config.getboolean('general', 'single')

    @single.setter
    def single(self, value):
        self.config.set('general', 'single', str(int(value)))

    @property
    def embedded_subtitles(self):
        return self.config.getboolean('general', 'embedded_subtitles')

    @embedded_subtitles.setter
    def embedded_subtitles(self, value):
        self.config.set('general', 'embedded_subtitles', str(int(value)))

    @property
    def age(self):
        return timedelta(seconds=self.config.getint('general', 'age'))

    @age.setter
    def age(self, value):
        self.config.set('general', 'age', str(int(value.total_seconds())))

    @property
    def hearing_impaired(self):
        return self.config.getboolean('general', 'hearing_impaired')

    @hearing_impaired.setter
    def hearing_impaired(self, value):
        self.config.set('general', 'hearing_impaired', str(int(value)))

    @property
    def min_score(self):
        return self.config.getfloat('general', 'min_score')

    @min_score.setter
    def min_score(self, value):
        self.config.set('general', 'min_score', str(value))

    @property
    def provider_configs(self):
        rv = {}
        for provider in provider_manager:
            if self.config.has_section(provider.name):
                rv[provider.name] = {k: v for k, v in self.config.items(provider.name)}
        return rv

    @provider_configs.setter
    def provider_configs(self, value):
        # loop over provider configurations
        for provider, config in value.items():
            # create the corresponding section if necessary
            if not self.config.has_section(provider):
                self.config.add_section(provider)

            # add config options
            for k, v in config.items():
                self.config.set(provider, k, v)


class LanguageParamType(click.ParamType):
    """:class:`~click.ParamType` for languages that returns a :class:`~babelfish.language.Language`"""
    name = 'language'

    def convert(self, value, param, ctx):
        try:
            return Language.fromietf(value)
        except BabelfishError:
            self.fail('%s is not a valid language' % value)

LANGUAGE = LanguageParamType()


class AgeParamType(click.ParamType):
    """:class:`~click.ParamType` for age strings that returns a :class:`~datetime.timedelta`

    An age string is in the form `number + identifier` with possible identifiers:

        * ``w`` for weeks
        * ``d`` for days
        * ``h`` for hours

    The form can be specified multiple times but only with that idenfier ordering. For example:

        * ``1w2d4h`` for 1 week, 2 days and 4 hours
        * ``2w`` for 2 weeks
        * ``3w6h`` for 3 weeks and 6 hours

    """
    name = 'age'

    def convert(self, value, param, ctx):
        match = re.match(r'^(?:(?P<weeks>\d+?)w)?(?:(?P<days>\d+?)d)?(?:(?P<hours>\d+?)h)?$', value)
        if not match:
            self.fail('%s is not a valid age' % value)

        return timedelta(**{k: int(v) for k, v in match.groupdict(0).items()})

AGE = AgeParamType()

PROVIDER = click.Choice(sorted(provider_manager.names()))

REFINER = click.Choice(sorted(refiner_manager.names()))

dirs = AppDirs('subliminal')
cache_file = 'subliminal.dbm'
config_file = 'config.ini'


@click.group(context_settings={'max_content_width': 100}, epilog='Suggestions and bug reports are greatly appreciated: '
             'https://github.com/Diaoul/subliminal/')
@click.option('--addic7ed', type=click.STRING, nargs=2, metavar='USERNAME PASSWORD', help='Addic7ed configuration.')
@click.option('--legendastv', type=click.STRING, nargs=2, metavar='USERNAME PASSWORD', help='LegendasTV configuration.')
@click.option('--napisy24', type=click.STRING, nargs=2, metavar='USERNAME PASSWORD', help='Napisy24 configuration.')
@click.option('--opensubtitles', type=click.STRING, nargs=2, metavar='USERNAME PASSWORD',
              help='OpenSubtitles configuration.')
@click.option('--cache-dir', type=click.Path(writable=True, file_okay=False), default=dirs.user_cache_dir,
              show_default=True, expose_value=True, help='Path to the cache directory.')
@click.option('--debug', is_flag=True, help='Print useful information for debugging subliminal and for reporting bugs.')
@click.version_option(__version__)
@click.pass_context
<<<<<<< HEAD
def subliminal(ctx, addic7ed, legendastv, napisy24, opensubtitles, subscenter, cache_dir, debug):
=======
def subliminal(ctx, addic7ed, legendastv, opensubtitles, cache_dir, debug):
>>>>>>> 21e0e1b5
    """Subtitles, faster than your thoughts."""
    # create cache directory
    try:
        os.makedirs(cache_dir)
    except OSError:
        if not os.path.isdir(cache_dir):
            raise

    # configure cache
    region.configure('dogpile.cache.dbm', expiration_time=timedelta(days=30),
                     arguments={'filename': os.path.join(cache_dir, cache_file), 'lock_factory': MutexLock})

    # configure logging
    if debug:
        handler = logging.StreamHandler()
        handler.setFormatter(logging.Formatter(logging.BASIC_FORMAT))
        logging.getLogger('subliminal').addHandler(handler)
        logging.getLogger('subliminal').setLevel(logging.DEBUG)

    # provider configs
    ctx.obj = {'provider_configs': {}}
    if addic7ed:
        ctx.obj['provider_configs']['addic7ed'] = {'username': addic7ed[0], 'password': addic7ed[1]}
    if legendastv:
        ctx.obj['provider_configs']['legendastv'] = {'username': legendastv[0], 'password': legendastv[1]}
    if napisy24:
        ctx.obj['provider_configs']['napisy24'] = {'username': napisy24[0], 'password': napisy24[1]}
    if opensubtitles:
        ctx.obj['provider_configs']['opensubtitles'] = {'username': opensubtitles[0], 'password': opensubtitles[1]}


@subliminal.command()
@click.option('--clear-subliminal', is_flag=True, help='Clear subliminal\'s cache. Use this ONLY if your cache is '
              'corrupted or if you experience issues.')
@click.pass_context
def cache(ctx, clear_subliminal):
    """Cache management."""
    if clear_subliminal:
        for file in glob.glob(os.path.join(ctx.parent.params['cache_dir'], cache_file) + '*'):
            os.remove(file)
        click.echo('Subliminal\'s cache cleared.')
    else:
        click.echo('Nothing done.')


@subliminal.command()
@click.option('-l', '--language', type=LANGUAGE, required=True, multiple=True, help='Language as IETF code, '
              'e.g. en, pt-BR (can be used multiple times).')
@click.option('-p', '--provider', type=PROVIDER, multiple=True, help='Provider to use (can be used multiple times).')
@click.option('-r', '--refiner', type=REFINER, multiple=True, help='Refiner to use (can be used multiple times).')
@click.option('-a', '--age', type=AGE, help='Filter videos newer than AGE, e.g. 12h, 1w2d.')
@click.option('-d', '--directory', type=click.STRING, metavar='DIR', help='Directory where to save subtitles, '
              'default is next to the video file.')
@click.option('-e', '--encoding', type=click.STRING, metavar='ENC', help='Subtitle file encoding, default is to '
              'preserve original encoding.')
@click.option('-s', '--single', is_flag=True, default=False, help='Save subtitle without language code in the file '
              'name, i.e. use .srt extension. Do not use this unless your media player requires it.')
@click.option('-f', '--force', is_flag=True, default=False, help='Force download even if a subtitle already exist.')
@click.option('-hi', '--hearing-impaired', is_flag=True, default=False, help='Prefer hearing impaired subtitles.')
@click.option('-m', '--min-score', type=click.IntRange(0, 100), default=0, help='Minimum score for a subtitle '
              'to be downloaded (0 to 100).')
@click.option('-w', '--max-workers', type=click.IntRange(1, 50), default=None, help='Maximum number of threads to use.')
@click.option('-z/-Z', '--archives/--no-archives', default=True, show_default=True, help='Scan archives for videos '
              '(supported extensions: %s).' % ', '.join(ARCHIVE_EXTENSIONS))
@click.option('-v', '--verbose', count=True, help='Increase verbosity.')
@click.argument('path', type=click.Path(), required=True, nargs=-1)
@click.pass_obj
def download(obj, provider, refiner, language, age, directory, encoding, single, force, hearing_impaired, min_score,
             max_workers, archives, verbose, path):
    """Download best subtitles.

    PATH can be an directory containing videos, a video file path or a video file name. It can be used multiple times.

    If an existing subtitle is detected (external or embedded) in the correct language, the download is skipped for
    the associated video.

    """
    # process parameters
    language = set(language)

    # scan videos
    videos = []
    ignored_videos = []
    errored_paths = []
    with click.progressbar(path, label='Collecting videos', item_show_func=lambda p: p or '') as bar:
        for p in bar:
            logger.debug('Collecting path %s', p)

            # non-existing
            if not os.path.exists(p):
                try:
                    video = Video.fromname(p)
                except:
                    logger.exception('Unexpected error while collecting non-existing path %s', p)
                    errored_paths.append(p)
                    continue
                if not force:
                    video.subtitle_languages |= set(search_external_subtitles(video.name, directory=directory).values())
                refine(video, episode_refiners=refiner, movie_refiners=refiner, embedded_subtitles=not force)
                videos.append(video)
                continue

            # directories
            if os.path.isdir(p):
                try:
                    scanned_videos = scan_videos(p, age=age, archives=archives)
                except:
                    logger.exception('Unexpected error while collecting directory path %s', p)
                    errored_paths.append(p)
                    continue
                for video in scanned_videos:
                    if not force:
                        video.subtitle_languages |= set(search_external_subtitles(video.name,
                                                                                  directory=directory).values())
                    if check_video(video, languages=language, age=age, undefined=single):
                        refine(video, episode_refiners=refiner, movie_refiners=refiner, embedded_subtitles=not force)
                        videos.append(video)
                    else:
                        ignored_videos.append(video)
                continue

            # other inputs
            try:
                video = scan_video(p)
            except:
                logger.exception('Unexpected error while collecting path %s', p)
                errored_paths.append(p)
                continue
            if not force:
                video.subtitle_languages |= set(search_external_subtitles(video.name, directory=directory).values())
            if check_video(video, languages=language, age=age, undefined=single):
                refine(video, episode_refiners=refiner, movie_refiners=refiner, embedded_subtitles=not force)
                videos.append(video)
            else:
                ignored_videos.append(video)

    # output errored paths
    if verbose > 0:
        for p in errored_paths:
            click.secho('%s errored' % p, fg='red')

    # output ignored videos
    if verbose > 1:
        for video in ignored_videos:
            click.secho('%s ignored - subtitles: %s / age: %d day%s' % (
                os.path.split(video.name)[1],
                ', '.join(str(s) for s in video.subtitle_languages) or 'none',
                video.age.days,
                's' if video.age.days > 1 else ''
            ), fg='yellow')

    # report collected videos
    click.echo('%s video%s collected / %s video%s ignored / %s error%s' % (
        click.style(str(len(videos)), bold=True, fg='green' if videos else None),
        's' if len(videos) > 1 else '',
        click.style(str(len(ignored_videos)), bold=True, fg='yellow' if ignored_videos else None),
        's' if len(ignored_videos) > 1 else '',
        click.style(str(len(errored_paths)), bold=True, fg='red' if errored_paths else None),
        's' if len(errored_paths) > 1 else '',
    ))

    # exit if no video collected
    if not videos:
        return

    # download best subtitles
    downloaded_subtitles = defaultdict(list)
    with AsyncProviderPool(max_workers=max_workers, providers=provider, provider_configs=obj['provider_configs']) as p:
        with click.progressbar(videos, label='Downloading subtitles',
                               item_show_func=lambda v: os.path.split(v.name)[1] if v is not None else '') as bar:
            for v in bar:
                scores = get_scores(v)
                subtitles = p.download_best_subtitles(p.list_subtitles(v, language - v.subtitle_languages),
                                                      v, language, min_score=scores['hash'] * min_score / 100,
                                                      hearing_impaired=hearing_impaired, only_one=single)
                downloaded_subtitles[v] = subtitles

        if p.discarded_providers:
            click.secho('Some providers have been discarded due to unexpected errors: %s' %
                        ', '.join(p.discarded_providers), fg='yellow')

    # save subtitles
    total_subtitles = 0
    for v, subtitles in downloaded_subtitles.items():
        saved_subtitles = save_subtitles(v, subtitles, single=single, directory=directory, encoding=encoding)
        total_subtitles += len(saved_subtitles)

        if verbose > 0:
            click.echo('%s subtitle%s downloaded for %s' % (click.style(str(len(saved_subtitles)), bold=True),
                                                            's' if len(saved_subtitles) > 1 else '',
                                                            os.path.split(v.name)[1]))

        if verbose > 1:
            for s in saved_subtitles:
                matches = s.get_matches(v)
                score = compute_score(s, v)

                # score color
                score_color = None
                scores = get_scores(v)
                if isinstance(v, Movie):
                    if score < scores['title']:
                        score_color = 'red'
                    elif score < scores['title'] + scores['year'] + scores['release_group']:
                        score_color = 'yellow'
                    else:
                        score_color = 'green'
                elif isinstance(v, Episode):
                    if score < scores['series'] + scores['season'] + scores['episode']:
                        score_color = 'red'
                    elif score < scores['series'] + scores['season'] + scores['episode'] + scores['release_group']:
                        score_color = 'yellow'
                    else:
                        score_color = 'green'

                # scale score from 0 to 100 taking out preferences
                scaled_score = score
                if s.hearing_impaired == hearing_impaired:
                    scaled_score -= scores['hearing_impaired']
                scaled_score *= 100 / scores['hash']

                # echo some nice colored output
                click.echo('  - [{score}] {language} subtitle from {provider_name} (match on {matches})'.format(
                    score=click.style('{:5.1f}'.format(scaled_score), fg=score_color, bold=score >= scores['hash']),
                    language=s.language.name if s.language.country is None else '%s (%s)' % (s.language.name,
                                                                                             s.language.country.name),
                    provider_name=s.provider_name,
                    matches=', '.join(sorted(matches, key=scores.get, reverse=True))
                ))

    if verbose == 0:
        click.echo('Downloaded %s subtitle%s' % (click.style(str(total_subtitles), bold=True),
                                                 's' if total_subtitles > 1 else ''))<|MERGE_RESOLUTION|>--- conflicted
+++ resolved
@@ -225,11 +225,7 @@
 @click.option('--debug', is_flag=True, help='Print useful information for debugging subliminal and for reporting bugs.')
 @click.version_option(__version__)
 @click.pass_context
-<<<<<<< HEAD
-def subliminal(ctx, addic7ed, legendastv, napisy24, opensubtitles, subscenter, cache_dir, debug):
-=======
-def subliminal(ctx, addic7ed, legendastv, opensubtitles, cache_dir, debug):
->>>>>>> 21e0e1b5
+def subliminal(ctx, addic7ed, legendastv, napisy24, opensubtitles, cache_dir, debug):
     """Subtitles, faster than your thoughts."""
     # create cache directory
     try:
