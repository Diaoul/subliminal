--- conflicted
+++ resolved
@@ -1,7 +1,7 @@
 # -*- coding: utf-8 -*-
 # Copyright 2012 Olivier Leveau <olifozzy@gmail.com>
 # Copyright 2012 Antoine Bertin <diaoulael@gmail.com>
-# Copyright 2012 Nicolas Wack <wackou@gmail.com>
+# Copyright 2012-2013 Nicolas Wack <wackou@gmail.com>
 #
 # This file is part of subliminal.
 #
@@ -22,7 +22,7 @@
 from ..exceptions import DownloadFailedError
 from ..language import Language, language_set
 from ..subtitles import get_subtitle_path, ResultSubtitle
-from ..utils import split_keyword
+from ..utils import get_keywords, split_keyword
 from ..videos import Episode
 from guessit.date import search_year
 from guessit.matchtree import MatchTree
@@ -53,11 +53,10 @@
     required_features = ['permissive']
 
     @region.cache_on_arguments()
-    def get_show_ids(self):
+    def get_series_id(self, name):
         """Load the page with all shows and cache the result"""
         r = self.session.get('%s/shows.php' % self.server_url, timeout=self.timeout)
         soup = BeautifulSoup(r.content, self.required_features)
-<<<<<<< HEAD
         result = None
         for html_series in soup.select('h3 > a'):
             # get series ID
@@ -101,7 +100,7 @@
     @region.cache_on_arguments()
     def get_episode_url(self, series_id, season, episode):
         result = None
-        r = self.session.get('%s/show/%d&season=%d' % (self.server_url, series_id, season))
+        r = self.session.get('%s/show/%d&season=%d' % (self.server_url, series_id, season), timeout=self.timeout)
         soup = BeautifulSoup(r.content, self.required_features)
         for row in soup('tr', {'class': 'epeven completed'}):
             cells = row('td')
@@ -118,20 +117,10 @@
         else:
             raise KeyError('Could not find episode for series ID: %s - season: %d - ep number: %d' % (series_id, season, episode))
 
-=======
-        show_ids = {}
-        for html_show in soup.select('td.version > h3 > a'):
-            match = re.match('^/show/([0-9]+)$', html_show['href'])
-            if match is None:
-                continue
-            show_ids[html_show.text.lower()] = int(match.group(1))
-        return show_ids
->>>>>>> 7878fb2f
 
     def list_checked(self, video, languages):
         return self.query(video.path or video.release, video.series, video.season, video.episode, languages)
 
-<<<<<<< HEAD
     def parse_subtitles(self, soup):
         subs = []
         for i, container in enumerate(soup.findAll(id='container95m')):
@@ -190,7 +179,7 @@
         return subs
 
 
-    def query(self, filepath, languages, keywords, series, season, episode):
+    def query(self, filepath, series, season, episode, languages):
         logger.debug(u'Getting subtitles for %s season %d episode %d with languages %r' % (series, season, episode, languages))
         try:
             series_id = self.get_series_id(series.lower())
@@ -205,17 +194,7 @@
             return []
 
         # first, get info for all the subtitles on the page...
-        r = self.session.get(episode_url)
-=======
-    def query(self, filepath, series, season, episode, languages):
-        logger.debug(u'Getting subtitles for %s season %d episode %d with languages %r' % (series, season, episode, languages))
-        show_ids = self.get_show_ids()
-        if series.lower() not in show_ids:
-            logger.debug(u'Could not find show id for %s' % series)
-            return []
-        show_id = show_ids[series.lower()]
-        r = self.session.get('%s/show/%d&season=%d' % (self.server_url, show_id, season), timeout=self.timeout)
->>>>>>> 7878fb2f
+        r = self.session.get(episode_url, timeout=self.timeout)
         soup = BeautifulSoup(r.content, self.required_features)
         subs = self.parse_subtitles(soup)
 
@@ -232,21 +211,9 @@
             if sub_language not in languages:
                 logger.debug(u'Language %r not in wanted languages %r' % (sub_language, languages))
                 continue
-<<<<<<< HEAD
 
             sub_keywords = sub['keywords']
-            if keywords and not keywords & sub_keywords:
-                logger.debug(u'None of subtitle keywords %r in %r' % (sub_keywords, keywords))
-                continue
-
-            logger.debug(u'Accepted sub in %s (HI=%s) with keywords asked: %s - parsed: %s'
-                         % (sub_language, bool(sub['hearing_impaired']), keywords, sub_keywords))
-
             sub_link = '%s/%s' % (self.server_url, sub['url'])
-=======
-            sub_keywords = split_keyword(cells[4].text.strip().lower())
-            sub_link = '%s/%s' % (self.server_url, cells[9].a['href'])
->>>>>>> 7878fb2f
             sub_path = get_subtitle_path(filepath, sub_language, self.multi)
             subtitle = ResultSubtitle(sub_path, sub_language, self.__class__.__name__.lower(), sub_link, keywords=sub_keywords)
             subtitles.append(subtitle)
