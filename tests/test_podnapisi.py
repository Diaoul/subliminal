# -*- coding: utf-8 -*-
import os

from babelfish import Language
import pytest
from vcr import VCR

from subliminal.providers.podnapisi import PodnapisiProvider, PodnapisiSubtitle


vcr = VCR(path_transformer=lambda path: path + '.yaml',
          record_mode=os.environ.get('VCR_RECORD_MODE', 'once'),
          cassette_library_dir=os.path.realpath(os.path.join('tests', 'cassettes', 'podnapisi')))


def test_get_matches_movie(movies):
    subtitle_releases = [
        'Man.Of.Steel.2013.720p.BRRip.x264.AAC-ViSiON', 'Man.Of.Steel.2013.720p.BluRay.x264-Felony',
        'Man.Of.Steel.2013.1080p.BluRay.x264-SECTOR7', 'Man.Of.Steel.2013.720p.BRRip.x264.AC3-UNDERCOVER',
        'Man.Of.Steel.2013.BDRip.XviD.MP3-RARBG', 'Man.Of.Steel.(2013).BDRip.600MB.Ganool',
        'Man.of.Steel.2013.BDRip.x264.700MB-Micromkv', 'Man.Of.Steel.2013.BRRip.AAC.x264-SSDD',
        'Man.Of.Steel.2013.BDRip.x264-Larceny', 'Man.Of.Steel.2013.BDRiP.XViD-NoGRP',
        'Man.Of.Steel.2013.720p.BRRip.x264.AC3-EVO', 'Man.of.Steel.2013.720p.BRRip.h264.AAC-RARBG',
        'Man.Of.Steel.[2013].BRRip.XviD-ETRG', 'Man.of.Steel.[2013].BRRip.XViD.[AC3]-ETRG',
        'Man.Of.Steel.2013.BRRiP.XVID.AC3-MAJESTIC', 'Man.of.steel.2013.BRRip.XviD.AC3-RARBG',
        'Man.Of.Steel.2013.720p.BRRip.x264.AC3-SUPERM4N', 'Man.Of.Steel.2013.720p.BRRip.XviD.AC3-ViSiON',
        'Man.Of.Steel.2013.720p.BRRip.x264.AC3-JYK', 'Man.of.Steel.[2013].DVDRIP.DIVX.[Eng]-DUQA',
        'Man.of.Steel.2013.1080p.BluRay.x264.YIFY'
    ]
    subtitle = PodnapisiSubtitle(Language('eng'), True, None, 'EMgo', subtitle_releases, 'Man of Steel', None, None,
                                 2013)
    matches = subtitle.get_matches(movies['man_of_steel'])
    assert matches == {'title', 'year', 'video_codec', 'resolution', 'format', 'release_group'}


def test_get_matches_episode(episodes):
    subtitle_releases = [
        'The.Big.Bang.Theory.S07E05.HDTV.x264-LOL', 'The.Big.Bang.Theory.S07E05.720p.HDTV.x264-DIMENSION',
        'The.Big.Bang.Theory.S07E05.480p.HDTV.x264-mSD', 'The.Big.Bang.Theory.S07E05.HDTV.XviD-AFG'
    ]
    subtitle = PodnapisiSubtitle(Language('eng'), False, None, 'EdQo', subtitle_releases, 'The Big Bang Theory', 7, 5,
                                 2007)
    matches = subtitle.get_matches(episodes['bbt_s07e05'])
    assert matches == {'series', 'season', 'episode', 'video_codec', 'resolution', 'format', 'release_group', 'year'}


def test_get_matches_episode_year(episodes):
    subtitle_releases = ['Dallas.2012.S01E03.HDTV.x264-LOL']
    subtitle = PodnapisiSubtitle(Language('eng'), True, None, '-5oa', subtitle_releases, 'Dallas', 1, 3, 2012)
    matches = subtitle.get_matches(episodes['dallas_2012_s01e03'])
    assert matches == {'series', 'year', 'season', 'episode'}


def test_get_matches_no_match(episodes):
    subtitle_releases = ['The.Big.Bang.Theory.S07E05.1080p.HDTV.DIMENSION']
    subtitle = PodnapisiSubtitle(Language('eng'), False, None, 'EdQo', subtitle_releases, 'The Big Bang Theory', 7, 5,
                                 2007)
    matches = subtitle.get_matches(episodes['got_s03e10'])
    assert matches == {'year'}


@pytest.mark.integration
@vcr.use_cassette
def test_query_movie(movies):
    video = movies['man_of_steel']
    language = Language('eng')
    expected_subtitles = {'Nv0l', 'EMgo', '8RIm', 'whQm', 'aoYm', 'WMgp', 'Tsko', 'uYcm', 'XnUm', 'NLUo', 'ZmIm',
                          'MOko'}
    with PodnapisiProvider() as provider:
        subtitles = provider.query(language, video.title, year=video.year)
    assert {subtitle.pid for subtitle in subtitles} == expected_subtitles
    assert {subtitle.language for subtitle in subtitles} == {language}


@pytest.mark.integration
@vcr.use_cassette
def test_query_episode(episodes):
    video = episodes['bbt_s07e05']
    language = Language('eng')
    expected_subtitles = {'EdQo', '2581', 'w581', 'ftUo', 'WNMo'}
    with PodnapisiProvider() as provider:
        subtitles = provider.query(language, video.series, season=video.season, episode=video.episode,
                                   year=video.year)
    assert {subtitle.pid for subtitle in subtitles} == expected_subtitles
    assert {subtitle.language for subtitle in subtitles} == {language}


@pytest.mark.integration
@vcr.use_cassette
def test_list_subtitles_movie(movies):
    video = movies['man_of_steel']
    languages = {Language('eng'), Language('fra')}
    expected_subtitles = {'Tsko', 'Nv0l', 'XnUm', 'EMgo', 'ZmIm', 'whQm', 'MOko', 'aoYm', 'WMgp', 'd_Im', 'GMso',
                          '8RIm', 'NLUo', 'uYcm'}
    with PodnapisiProvider() as provider:
        subtitles = provider.list_subtitles(video, languages)
    assert {subtitle.pid for subtitle in subtitles} == expected_subtitles
    assert {subtitle.language for subtitle in subtitles} == languages


@pytest.mark.integration
@vcr.use_cassette
def test_list_subtitles_episode(episodes):
    video = episodes['got_s03e10']
    languages = {Language('eng'), Language('fra')}
    expected_subtitles = {'8cMl', '6MMl', 'jcYl', 'am0s', 'msYl', '7sMl', 'k8Yl', '8BM5', 'Eaom', 'z8Ml', 'lMYl',
                          '78Ml', '0MMl', 'a1I8'}
    with PodnapisiProvider() as provider:
        subtitles = provider.list_subtitles(video, languages)
    assert {subtitle.pid for subtitle in subtitles} == expected_subtitles
    assert {subtitle.language for subtitle in subtitles} == languages


@pytest.mark.integration
@vcr.use_cassette
def test_download_subtitle(movies):
    video = movies['man_of_steel']
    languages = {Language('eng'), Language('fra')}
    with PodnapisiProvider() as provider:
        subtitles = provider.list_subtitles(video, languages)
        subtitle = [s for s in subtitles if s.pid == 'GMso'][0]
        provider.download_subtitle(subtitle)
    assert subtitle.content is not None
    assert subtitle.is_valid() is True


@pytest.mark.integration
@vcr.use_cassette
<<<<<<< HEAD
def test_subtitles_with_title_unicode(movies):
    video = movies['café_society']
    languages = {Language('fra')}
    expected_subtitles = {'iOlD', 'iulD', '2o5B', 'ielD'}
    with PodnapisiProvider() as provider:
        subtitles = provider.list_subtitles(video, languages)
        wanted_subtitle = [s for s in subtitles if s.pid == 'iOlD'][0]
        matches = wanted_subtitle.get_matches(movies['café_society'])
        provider.download_subtitle(wanted_subtitle)
    assert {subtitle.pid for subtitle in subtitles} == expected_subtitles
    assert {subtitle.language for subtitle in subtitles} == languages
    assert matches == {'title', 'year'}
    assert wanted_subtitle.content is not None
    assert wanted_subtitle.is_valid() is True
=======
def test_list_subtitles_episode_alternative_series(episodes):
    video = episodes['marvels_jessica_jones_s01e13']
    languages = {Language('eng')}
    expected_subtitles = {'JPY-', 'BURB', 'm_c-', 'wFFC', 'tVFC', 'wlFC',
                          'iZk-', 'w_g-', 'CJw-', 'v5c-', 's1FC', 'u5c-'}
    with PodnapisiProvider() as provider:
        subtitles = provider.list_subtitles(video, languages)
    assert {subtitle.pid for subtitle in subtitles} == expected_subtitles
    assert {subtitle.language for subtitle in subtitles} == languages
>>>>>>> cd79406d
<|MERGE_RESOLUTION|>--- conflicted
+++ resolved
@@ -126,7 +126,19 @@
 
 @pytest.mark.integration
 @vcr.use_cassette
-<<<<<<< HEAD
+def test_list_subtitles_episode_alternative_series(episodes):
+    video = episodes['marvels_jessica_jones_s01e13']
+    languages = {Language('eng')}
+    expected_subtitles = {'JPY-', 'BURB', 'm_c-', 'wFFC', 'tVFC', 'wlFC',
+                          'iZk-', 'w_g-', 'CJw-', 'v5c-', 's1FC', 'u5c-'}
+    with PodnapisiProvider() as provider:
+        subtitles = provider.list_subtitles(video, languages)
+    assert {subtitle.pid for subtitle in subtitles} == expected_subtitles
+    assert {subtitle.language for subtitle in subtitles} == languages
+
+
+@pytest.mark.integration
+@vcr.use_cassette
 def test_subtitles_with_title_unicode(movies):
     video = movies['café_society']
     languages = {Language('fra')}
@@ -140,15 +152,4 @@
     assert {subtitle.language for subtitle in subtitles} == languages
     assert matches == {'title', 'year'}
     assert wanted_subtitle.content is not None
-    assert wanted_subtitle.is_valid() is True
-=======
-def test_list_subtitles_episode_alternative_series(episodes):
-    video = episodes['marvels_jessica_jones_s01e13']
-    languages = {Language('eng')}
-    expected_subtitles = {'JPY-', 'BURB', 'm_c-', 'wFFC', 'tVFC', 'wlFC',
-                          'iZk-', 'w_g-', 'CJw-', 'v5c-', 's1FC', 'u5c-'}
-    with PodnapisiProvider() as provider:
-        subtitles = provider.list_subtitles(video, languages)
-    assert {subtitle.pid for subtitle in subtitles} == expected_subtitles
-    assert {subtitle.language for subtitle in subtitles} == languages
->>>>>>> cd79406d
+    assert wanted_subtitle.is_valid() is True