--- conflicted
+++ resolved
@@ -322,7 +322,21 @@
 
 
 @pytest.mark.integration
-<<<<<<< HEAD
+@vcr.use_cassette
+def test_under_maintenance(movies):
+    """Tests when is under maintenance and http status code 200."""
+    video = movies['man_of_steel']
+    languages = {Language('eng')}
+    with LegendasTVProvider() as provider:
+        try:
+            provider.list_subtitles(video, languages)
+        except ServiceUnavailable:
+            pass
+        else:
+            pytest.fail()
+
+
+@pytest.mark.integration
 def test_unrar_not_available(monkeypatch):
     monkeypatch.setattr(rarfile, 'UNRAR_TOOL', 'test')
     try:
@@ -330,18 +344,4 @@
     except ConfigurationError as error:
         assert 'UNRAR tool not available' == error.message
     else:
-        pytest.fail()
-=======
-@vcr.use_cassette
-def test_under_maintenance(movies):
-    """Tests when is under maintenance and http status code 200."""
-    video = movies['man_of_steel']
-    languages = {Language('eng')}
-    with LegendasTVProvider() as provider:
-        try:
-            provider.list_subtitles(video, languages)
-        except ServiceUnavailable:
-            pass
-        else:
-            pytest.fail()
->>>>>>> 425781d1
+        pytest.fail()