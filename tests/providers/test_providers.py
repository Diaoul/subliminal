--- conflicted
+++ resolved
@@ -140,9 +140,8 @@
     for name in ('napiprojekt', 'opensubtitlesvip', 'opensubtitlescomvip'):
         assert not provider_manager[name].plugin.list_subtitles.called
 
-<<<<<<< HEAD
     for name in (
-        'bsplayer',
+        'addic7ed', 'bsplayer',
         'gestdown',
         'opensubtitles',
         'opensubtitlescom',
@@ -150,9 +149,6 @@
         'subtitulamos',
         'tvsubtitles',
     ):
-=======
-    for name in ('addic7ed', 'bsplayer', 'gestdown', 'opensubtitles', 'opensubtitlescom', 'podnapisi', 'tvsubtitles'):
->>>>>>> 3e1dc079
         assert provider_manager[name].plugin.list_subtitles.called
 
     # test result
@@ -199,11 +195,7 @@
     for name in ('napiprojekt', 'opensubtitlesvip', 'opensubtitlescomvip'):
         assert not provider_manager[name].plugin.list_subtitles.called
 
-<<<<<<< HEAD
-    for name in ('bsplayer', 'gestdown', 'opensubtitles', 'podnapisi', 'subtitulamos', 'tvsubtitles'):
-=======
-    for name in ('addic7ed', 'bsplayer', 'gestdown', 'opensubtitles', 'podnapisi', 'tvsubtitles'):
->>>>>>> 3e1dc079
+    for name in ('addic7ed', 'bsplayer', 'gestdown', 'opensubtitles', 'podnapisi', 'subtitulamos', 'tvsubtitles'):
         assert provider_manager[name].plugin.list_subtitles.called
 
     # test result
