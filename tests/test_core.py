# -*- coding: utf-8 -*-
from datetime import datetime, timedelta
import io
import os

from babelfish import Language
import pytest
try:
    from unittest.mock import Mock
except ImportError:
    from mock import Mock
from vcr import VCR

from subliminal.core import (AsyncProviderPool, ProviderPool, check_video, download_best_subtitles, download_subtitles,
                             list_subtitles, refine, save_subtitles, scan_archive, scan_video, scan_videos,
                             search_external_subtitles)
from subliminal.extensions import provider_manager
from subliminal.providers.addic7ed import Addic7edSubtitle
from subliminal.providers.thesubdb import TheSubDBSubtitle
from subliminal.providers.tvsubtitles import TVsubtitlesSubtitle
from subliminal.score import episode_scores
from subliminal.subtitle import Subtitle
from subliminal.utils import timestamp
from subliminal.video import Movie


vcr = VCR(path_transformer=lambda path: path + '.yaml',
          record_mode=os.environ.get('VCR_RECORD_MODE', 'once'),
          match_on=['method', 'scheme', 'host', 'port', 'path', 'query', 'body'],
          cassette_library_dir=os.path.join('tests', 'cassettes', 'api'))


@pytest.fixture
def mock_providers(monkeypatch):
    for provider in provider_manager:
        monkeypatch.setattr(provider.plugin, 'initialize', Mock())
        monkeypatch.setattr(provider.plugin, 'list_subtitles', Mock(return_value=[provider.name]))
        monkeypatch.setattr(provider.plugin, 'download_subtitle', Mock())
        monkeypatch.setattr(provider.plugin, 'terminate', Mock())


<<<<<<< HEAD
=======
def test_registrable_extension_manager_internal_extension():
    manager = RegistrableExtensionManager('subliminal.providers', [
        'addic7ed = subliminal.providers.addic7ed:Addic7edProvider',
        'opensubtitles = subliminal.providers.opensubtitles:OpenSubtitlesProvider',
        'podnapisi = subliminal.providers.podnapisi:PodnapisiProvider',
        'shooter = subliminal.providers.shooter:ShooterProvider',
        'subscenter = subliminal.providers.subscenter:SubsCenterProvider',
        'thesubdb = subliminal.providers.thesubdb:TheSubDBProvider',
        'tvsubtitles = subliminal.providers.tvsubtitles:TVsubtitlesProvider'
    ])
    setup_names = {ep.name for ep in iter_entry_points(manager.namespace)}
    internal_names = {EntryPoint.parse(iep).name for iep in manager.internal_extensions}
    assert internal_names == setup_names


def test_registrable_extension_manager_register():
    manager = RegistrableExtensionManager('subliminal.providers', [
        'addic7ed = subliminal.providers.addic7ed:Addic7edProvider',
        'opensubtitles = subliminal.providers.opensubtitles:OpenSubtitlesProvider',
        'podnapisi = subliminal.providers.podnapisi:PodnapisiProvider',
        'shooter = subliminal.providers.shooter:ShooterProvider',
        'subscenter = subliminal.providers.subscenter:SubsCenterProvider',
        'thesubdb = subliminal.providers.thesubdb:TheSubDBProvider',
        'tvsubtitles = subliminal.providers.tvsubtitles:TVsubtitlesProvider'
    ])
    manager.register('de7cidda = subliminal.providers.addic7ed:Addic7edProvider')
    assert 'de7cidda' in manager.names()


def test_registrable_extension_manager_unregister():
    manager = RegistrableExtensionManager('subliminal.providers', [
        'addic7ed = subliminal.providers.addic7ed:Addic7edProvider',
        'opensubtitles = subliminal.providers.opensubtitles:OpenSubtitlesProvider',
        'podnapisi = subliminal.providers.podnapisi:PodnapisiProvider',
        'shooter = subliminal.providers.shooter:ShooterProvider',
        'subscenter = subliminal.providers.subscenter:SubsCenterProvider',
        'thesubdb = subliminal.providers.thesubdb:TheSubDBProvider',
        'tvsubtitles = subliminal.providers.tvsubtitles:TVsubtitlesProvider'
    ])
    old_names = manager.names()
    manager.register('de7cidda = subliminal.providers.addic7ed:Addic7edProvider')
    manager.unregister('de7cidda = subliminal.providers.addic7ed:Addic7edProvider')
    assert set(old_names) == set(manager.names())


>>>>>>> a449ce3b
def test_provider_pool_get_keyerror():
    pool = ProviderPool()
    with pytest.raises(KeyError):
        pool['de7cidda']


def test_provider_pool_del_keyerror():
    pool = ProviderPool()
    with pytest.raises(KeyError):
        del pool['addic7ed']


def test_provider_pool_iter(mock_providers):
    pool = ProviderPool()
    assert len(list(pool)) == 0
    pool['tvsubtitles']
    assert len(list(pool)) == 1


def test_provider_pool_list_subtitles_provider(episodes, mock_providers):
    pool = ProviderPool()
    subtitles = pool.list_subtitles_provider('tvsubtitles', episodes['bbt_s07e05'], {Language('eng')})
    assert subtitles == ['tvsubtitles']
    assert provider_manager['tvsubtitles'].plugin.initialize.called
    assert provider_manager['tvsubtitles'].plugin.list_subtitles.called


def test_provider_pool_list_subtitles(episodes, mock_providers):
    pool = ProviderPool()
    subtitles = pool.list_subtitles(episodes['bbt_s07e05'], {Language('eng')})
    assert sorted(subtitles) == ['addic7ed', 'opensubtitles', 'podnapisi', 'shooter', 'thesubdb', 'tvsubtitles']
    for provider in subtitles:
        assert provider_manager[provider].plugin.initialize.called
        assert provider_manager[provider].plugin.list_subtitles.called


def test_async_provider_pool_list_subtitles_provider(episodes, mock_providers):
    pool = AsyncProviderPool()
    subtitles = pool.list_subtitles_provider('tvsubtitles', episodes['bbt_s07e05'], {Language('eng')})
    assert subtitles == ('tvsubtitles', ['tvsubtitles'])
    assert provider_manager['tvsubtitles'].plugin.initialize.called
    assert provider_manager['tvsubtitles'].plugin.list_subtitles.called


def test_async_provider_pool_list_subtitles(episodes, mock_providers):
    pool = AsyncProviderPool()
    subtitles = pool.list_subtitles(episodes['bbt_s07e05'], {Language('eng')})
    assert sorted(subtitles) == ['addic7ed', 'opensubtitles', 'podnapisi', 'shooter', 'thesubdb', 'tvsubtitles']
    for provider in subtitles:
        assert provider_manager[provider].plugin.initialize.called
        assert provider_manager[provider].plugin.list_subtitles.called


def test_check_video_languages(movies):
    video = movies['man_of_steel']
    languages = {Language('fra'), Language('eng')}
    assert check_video(video, languages=languages)
    video.subtitle_languages = languages
    assert not check_video(video, languages=languages)


def test_check_video_age(movies, monkeypatch):
    video = movies['man_of_steel']
    monkeypatch.setattr('subliminal.video.Video.age', timedelta(weeks=2))
    assert check_video(video, age=timedelta(weeks=3))
    assert not check_video(video, age=timedelta(weeks=1))


def test_check_video_undefined(movies):
    video = movies['man_of_steel']
    assert check_video(video, undefined=False)
    assert check_video(video, undefined=True)
    video.subtitle_languages = {Language('und')}
    assert check_video(video, undefined=False)
    assert not check_video(video, undefined=True)


def test_search_external_subtitles(episodes, tmpdir):
    video_name = os.path.split(episodes['bbt_s07e05'].name)[1]
    video_root = os.path.splitext(video_name)[0]
    video_path = str(tmpdir.ensure(video_name))
    expected_subtitles = {
        video_name + '.srt': Language('und'),
        video_root + '.srt': Language('und'),
        video_root + '.en.srt': Language('eng'),
        video_name + '.fra.srt': Language('fra'),
        video_root + '.pt-BR.srt': Language('por', 'BR'),
        video_name + '.sr_cyrl.sub': Language('srp', script='Cyrl'),
        video_name + '.something.srt': Language('und')
    }
    tmpdir.ensure(os.path.split(episodes['got_s03e10'].name)[1] + '.srt')
    for path in expected_subtitles:
        tmpdir.ensure(path)
    subtitles = search_external_subtitles(video_path)
    assert subtitles == expected_subtitles


def test_search_external_subtitles_archive(movies, tmpdir):
    video_name = os.path.split(movies['interstellar'].name)[1]
    video_root = os.path.splitext(video_name)[0]
    video_path = str(tmpdir.ensure(video_name))
    expected_subtitles = {
        video_name + '.srt': Language('und'),
        video_root + '.srt': Language('und'),
        video_root + '.en.srt': Language('eng'),
        video_name + '.fra.srt': Language('fra'),
        video_root + '.pt-BR.srt': Language('por', 'BR'),
        video_name + '.sr_cyrl.sub': Language('srp', script='Cyrl'),
        video_name + '.something.srt': Language('und')
    }
    tmpdir.ensure(os.path.split(movies['interstellar'].name)[1] + '.srt')
    for path in expected_subtitles:
        tmpdir.ensure(path)
    subtitles = search_external_subtitles(video_path)
    assert subtitles == expected_subtitles


def test_search_external_subtitles_no_directory(movies, tmpdir, monkeypatch):
    video_name = os.path.split(movies['man_of_steel'].name)[1]
    video_root = os.path.splitext(video_name)[0]
    tmpdir.ensure(video_name)
    monkeypatch.chdir(str(tmpdir))
    expected_subtitles = {
        video_name + '.srt': Language('und'),
        video_root + '.en.srt': Language('eng')
    }
    for path in expected_subtitles:
        tmpdir.ensure(path)
    subtitles = search_external_subtitles(video_name)
    assert subtitles == expected_subtitles


def test_search_external_subtitles_in_directory(episodes, tmpdir):
    video_name = episodes['marvels_agents_of_shield_s02e06'].name
    video_root = os.path.splitext(video_name)[0]
    tmpdir.ensure('tvshows', video_name)
    subtitles_directory = str(tmpdir.ensure('subtitles', dir=True))
    expected_subtitles = {
        video_name + '.srt': Language('und'),
        video_root + '.en.srt': Language('eng')
    }
    tmpdir.ensure('tvshows', video_name + '.fr.srt')
    for path in expected_subtitles:
        tmpdir.ensure('subtitles', path)
    subtitles = search_external_subtitles(video_name, directory=subtitles_directory)
    assert subtitles == expected_subtitles


def test_scan_video_movie(movies, tmpdir, monkeypatch):
    video = movies['man_of_steel']
    monkeypatch.chdir(str(tmpdir))
    tmpdir.ensure(video.name)
    scanned_video = scan_video(video.name)
    assert scanned_video.name == video.name
    assert scanned_video.format == video.format
    assert scanned_video.release_group == video.release_group
    assert scanned_video.resolution == video.resolution
    assert scanned_video.video_codec == video.video_codec
    assert scanned_video.audio_codec is None
    assert scanned_video.imdb_id is None
    assert scanned_video.hashes == {}
    assert scanned_video.size == 0
    assert scanned_video.subtitle_languages == set()
    assert scanned_video.title == video.title
    assert scanned_video.year == video.year


def test_scan_video_episode(episodes, tmpdir, monkeypatch):
    video = episodes['bbt_s07e05']
    monkeypatch.chdir(str(tmpdir))
    tmpdir.ensure(video.name)
    scanned_video = scan_video(video.name)
    assert scanned_video.name, video.name
    assert scanned_video.format == video.format
    assert scanned_video.release_group == video.release_group
    assert scanned_video.resolution == video.resolution
    assert scanned_video.video_codec == video.video_codec
    assert scanned_video.audio_codec is None
    assert scanned_video.imdb_id is None
    assert scanned_video.hashes == {}
    assert scanned_video.size == 0
    assert scanned_video.subtitle_languages == set()
    assert scanned_video.series == video.series
    assert scanned_video.season == video.season
    assert scanned_video.episode == video.episode
    assert scanned_video.title is None
    assert scanned_video.year is None
    assert scanned_video.tvdb_id is None


def test_refine_video_metadata(mkv):
    scanned_video = scan_video(mkv['test5'])
    refine(scanned_video, episode_refiners=('metadata',), movie_refiners=('metadata',))
    assert type(scanned_video) is Movie
    assert scanned_video.name == mkv['test5']
    assert scanned_video.format is None
    assert scanned_video.release_group is None
    assert scanned_video.resolution is None
    assert scanned_video.video_codec == 'h264'
    assert scanned_video.audio_codec == 'AAC'
    assert scanned_video.imdb_id is None
    assert scanned_video.hashes == {
        'napiprojekt': 'de2e9caa58dd53a6ab9d241e6b252e35',
        'opensubtitles': '49e2530ea3bd0d18',
        'thesubdb': '64a8b87f12daa4f31895616e6c3fd39e'}
    assert scanned_video.size == 31762747
    assert scanned_video.subtitle_languages == {Language('spa'), Language('deu'), Language('jpn'), Language('und'),
                                                Language('ita'), Language('fra'), Language('hun')}
    assert scanned_video.title == 'test5'
    assert scanned_video.year is None


def test_scan_video_path_does_not_exist(movies):
    with pytest.raises(ValueError) as excinfo:
        scan_video(movies['man_of_steel'].name)
    assert str(excinfo.value) == 'Path does not exist'


def test_scan_video_invalid_extension(movies, tmpdir, monkeypatch):
    monkeypatch.chdir(str(tmpdir))
    movie_name = os.path.splitext(movies['man_of_steel'].name)[0] + '.mp3'
    tmpdir.ensure(movie_name)
    with pytest.raises(ValueError) as excinfo:
        scan_video(movie_name)
    assert str(excinfo.value) == '\'.mp3\' is not a valid video extension'


def test_scan_video_broken(mkv, tmpdir, monkeypatch):
    broken_path = 'test1.mkv'
    with io.open(mkv['test1'], 'rb') as original:
        with tmpdir.join(broken_path).open('wb') as broken:
            broken.write(original.read(512))
    monkeypatch.chdir(str(tmpdir))
    scanned_video = scan_video(broken_path)
    assert type(scanned_video) is Movie
    assert scanned_video.name == str(broken_path)
    assert scanned_video.format is None
    assert scanned_video.release_group is None
    assert scanned_video.resolution is None
    assert scanned_video.video_codec is None
    assert scanned_video.audio_codec is None
    assert scanned_video.imdb_id is None
    assert scanned_video.hashes == {}
    assert scanned_video.size == 512
    assert scanned_video.subtitle_languages == set()
    assert scanned_video.title == 'test1'
    assert scanned_video.year is None


def test_scan_archive(movies, tmpdir, monkeypatch):
    video = movies['enders_game']
    enders_game = tmpdir.ensure(os.path.splitext(video.name)[0] + '.rar')

    monkeypatch.setattr('rarfile.RarFile._parse', Mock())
    monkeypatch.setattr('rarfile.RarFile.namelist', Mock(return_value=[video.name, 'anotherfile.nfo']))
    monkeypatch.setattr('rarfile.RarFile.getinfo', Mock(return_value=Mock(file_size=0)))

    scanned_video = scan_archive(str(enders_game))
    assert type(scanned_video) is Movie
    assert scanned_video.name == os.path.join(str(tmpdir), video.name)
    assert scanned_video.format == video.format
    assert scanned_video.release_group == video.release_group
    assert scanned_video.resolution == video.resolution
    assert scanned_video.video_codec == video.video_codec
    assert scanned_video.audio_codec == video.audio_codec
    assert scanned_video.imdb_id == video.imdb_id
    assert scanned_video.hashes == {}
    assert scanned_video.size == 0
    assert scanned_video.subtitle_languages == set()
    assert scanned_video.title == 'enders game'
    assert scanned_video.year == 2013


def test_scan_archive_invalid_extension(movies, tmpdir, monkeypatch):
    monkeypatch.chdir(str(tmpdir))
    movie_name = os.path.splitext(movies['interstellar'].name)[0] + '.mp3'
    tmpdir.ensure(movie_name)
    with pytest.raises(ValueError) as excinfo:
        scan_archive(movie_name)
    assert str(excinfo.value) == '\'.mp3\' is not a valid archive extension'


def test_scan_videos_path_does_not_exist(movies):
    with pytest.raises(ValueError) as excinfo:
        scan_videos(movies['man_of_steel'].name)
    assert str(excinfo.value) == 'Path does not exist'


def test_scan_videos_path_is_not_a_directory(movies, tmpdir, monkeypatch):
    monkeypatch.chdir(str(tmpdir))
    tmpdir.ensure(movies['man_of_steel'].name)
    with pytest.raises(ValueError) as excinfo:
        scan_videos(movies['man_of_steel'].name)
    assert str(excinfo.value) == 'Path is not a directory'


def test_scan_videos(movies, tmpdir, monkeypatch):
    man_of_steel = tmpdir.ensure('movies', movies['man_of_steel'].name)
    tmpdir.ensure('movies', '.private', 'sextape.mkv')
    tmpdir.ensure('movies', '.hidden_video.mkv')
    tmpdir.ensure('movies', movies['enders_game'].name)
    tmpdir.ensure('movies', movies['interstellar'].name)
    tmpdir.ensure('movies', os.path.splitext(movies['enders_game'].name)[0] + '.nfo')
    tmpdir.ensure('movies', 'watched', dir=True)
    tmpdir.join('movies', 'watched', os.path.split(movies['man_of_steel'].name)[1]).mksymlinkto(man_of_steel)

    # mock scan_video and scan_archive with the correct types
    mock_video = Mock(subtitle_languages=set())
    mock_scan_video = Mock(return_value=mock_video)
    monkeypatch.setattr('subliminal.core.scan_video', mock_scan_video)
    mock_scan_archive = Mock(return_value=mock_video)
    monkeypatch.setattr('subliminal.core.scan_archive', mock_scan_archive)
    monkeypatch.chdir(str(tmpdir))
    videos = scan_videos('movies')

    # general asserts
    assert len(videos) == 3
    assert mock_scan_video.call_count == 2
    assert mock_scan_archive.call_count == 1

    # scan_video calls
    kwargs = dict()
    scan_video_calls = [((os.path.join('movies', movies['man_of_steel'].name),), kwargs),
                        ((os.path.join('movies', movies['enders_game'].name),), kwargs)]
    mock_scan_video.assert_has_calls(scan_video_calls, any_order=True)

    # scan_archive calls
    kwargs = dict()
    scan_archive_calls = [((os.path.join('movies', movies['interstellar'].name),), kwargs)]
    mock_scan_archive.assert_has_calls(scan_archive_calls, any_order=True)


def test_scan_videos_age(movies, tmpdir, monkeypatch):
    tmpdir.ensure('movies', movies['man_of_steel'].name)
    tmpdir.ensure('movies', movies['enders_game'].name).setmtime(timestamp(datetime.utcnow() - timedelta(days=10)))

    # mock scan_video and scan_archive with the correct types
    mock_video = Mock(subtitle_languages=set())
    mock_scan_video = Mock(return_value=mock_video)
    monkeypatch.setattr('subliminal.core.scan_video', mock_scan_video)
    mock_scan_archive = Mock(return_value=mock_video)
    monkeypatch.setattr('subliminal.core.scan_archive', mock_scan_archive)
    monkeypatch.chdir(str(tmpdir))
    videos = scan_videos('movies', age=timedelta(days=7))

    # general asserts
    assert len(videos) == 1
    assert mock_scan_video.call_count == 1
    assert mock_scan_archive.call_count == 0

    # scan_video calls
    kwargs = dict()
    scan_video_calls = [((os.path.join('movies', movies['man_of_steel'].name),), kwargs)]
    mock_scan_video.assert_has_calls(scan_video_calls, any_order=True)


def test_list_subtitles_movie(movies, mock_providers):
    video = movies['man_of_steel']
    languages = {Language('eng')}

    subtitles = list_subtitles({video}, languages)

    # test providers
    assert not provider_manager['addic7ed'].plugin.list_subtitles.called
    assert provider_manager['opensubtitles'].plugin.list_subtitles.called
    assert provider_manager['podnapisi'].plugin.list_subtitles.called
    assert provider_manager['shooter'].plugin.list_subtitles.called
    assert not provider_manager['subscenter'].plugin.list_subtitles.called
    assert provider_manager['thesubdb'].plugin.list_subtitles.called
    assert not provider_manager['tvsubtitles'].plugin.list_subtitles.called

    # test result
    assert len(subtitles) == 1
    assert sorted(subtitles[movies['man_of_steel']]) == ['opensubtitles', 'podnapisi', 'shooter', 'thesubdb']


def test_list_subtitles_episode(episodes, mock_providers):
    video = episodes['bbt_s07e05']
    languages = {Language('eng'), Language('heb')}

    subtitles = list_subtitles({video}, languages)

    # test providers
    assert provider_manager['addic7ed'].plugin.list_subtitles.called
    assert provider_manager['opensubtitles'].plugin.list_subtitles.called
    assert provider_manager['podnapisi'].plugin.list_subtitles.called
    assert provider_manager['shooter'].plugin.list_subtitles.called
    assert provider_manager['subscenter'].plugin.list_subtitles.called
    assert provider_manager['thesubdb'].plugin.list_subtitles.called
    assert provider_manager['tvsubtitles'].plugin.list_subtitles.called

    # test result
    assert len(subtitles) == 1
    assert sorted(subtitles[episodes['bbt_s07e05']]) == ['addic7ed', 'opensubtitles', 'podnapisi', 'shooter',
                                                         'subscenter', 'thesubdb', 'tvsubtitles']


def test_list_subtitles_providers(episodes, mock_providers):
    video = episodes['bbt_s07e05']
    languages = {Language('eng')}

    subtitles = list_subtitles({video}, languages, providers=['addic7ed'])

    # test providers
    assert provider_manager['addic7ed'].plugin.list_subtitles.called
    assert not provider_manager['opensubtitles'].plugin.list_subtitles.called
    assert not provider_manager['podnapisi'].plugin.list_subtitles.called
    assert not provider_manager['subscenter'].plugin.list_subtitles.called
    assert not provider_manager['thesubdb'].plugin.list_subtitles.called
    assert not provider_manager['tvsubtitles'].plugin.list_subtitles.called

    # test result
    assert len(subtitles) == 1
    assert sorted(subtitles[episodes['bbt_s07e05']]) == ['addic7ed']


def test_list_subtitles_episode_no_hash(episodes, mock_providers):
    video = episodes['dallas_s01e03']
    languages = {Language('eng'), Language('heb')}

    subtitles = list_subtitles({video}, languages)

    # test providers
    assert provider_manager['addic7ed'].plugin.list_subtitles.called
    assert provider_manager['opensubtitles'].plugin.list_subtitles.called
    assert provider_manager['podnapisi'].plugin.list_subtitles.called
    assert provider_manager['subscenter'].plugin.list_subtitles.called
    assert not provider_manager['thesubdb'].plugin.list_subtitles.called
    assert provider_manager['tvsubtitles'].plugin.list_subtitles.called

    # test result
    assert len(subtitles) == 1
    assert sorted(subtitles[episodes['dallas_s01e03']]) == ['addic7ed', 'opensubtitles', 'podnapisi', 'subscenter',
                                                            'tvsubtitles']


def test_list_subtitles_no_language(episodes, mock_providers):
    video = episodes['dallas_s01e03']
    languages = {Language('eng')}
    video.subtitle_languages = languages

    subtitles = list_subtitles({video}, languages)

    # test providers
    assert not provider_manager['addic7ed'].plugin.list_subtitles.called
    assert not provider_manager['opensubtitles'].plugin.list_subtitles.called
    assert not provider_manager['podnapisi'].plugin.list_subtitles.called
    assert not provider_manager['subscenter'].plugin.list_subtitles.called
    assert not provider_manager['thesubdb'].plugin.list_subtitles.called
    assert not provider_manager['tvsubtitles'].plugin.list_subtitles.called

    # test result
    assert len(subtitles) == 0


def test_download_subtitles(mock_providers):
    subtitles = [
        Addic7edSubtitle(Language('eng'), True, None, 'The Big Bang Theory', 7, 5, 'The Workplace Proximity', 2007,
                         'DIMENSION', None),
        TheSubDBSubtitle(Language('eng'), 'ad32876133355929d814457537e12dc2'),
        TVsubtitlesSubtitle(Language('por'), None, 261077, 'Game of Thrones', 3, 10, None, '1080p.BluRay', 'DEMAND')
    ]

    download_subtitles(subtitles)

    # test providers
    assert provider_manager['addic7ed'].plugin.download_subtitle.called
    assert not provider_manager['opensubtitles'].plugin.download_subtitle.called
    assert not provider_manager['podnapisi'].plugin.download_subtitle.called
    assert provider_manager['thesubdb'].plugin.download_subtitle.called
    assert provider_manager['tvsubtitles'].plugin.download_subtitle.called
    assert not provider_manager['subscenter'].plugin.download_subtitle.called


@pytest.mark.integration
@vcr.use_cassette
def test_download_best_subtitles(episodes):
    video = episodes['bbt_s07e05']
    languages = {Language('nld'), Language('por', 'BR')}
    providers = ['addic7ed', 'thesubdb']
    expected_subtitles = {('addic7ed', 'updated/17/80254/11'), ('thesubdb', '9dbbfb7ba81c9a6237237dae8589fccc-pt-BR')}

    subtitles = download_best_subtitles({video}, languages, providers=providers)

    assert len(subtitles) == 1
    assert len(subtitles[video]) == 2
    assert {(s.provider_name, s.id) for s in subtitles[video]} == expected_subtitles


@pytest.mark.integration
@vcr.use_cassette
def test_download_best_subtitles_min_score(episodes):
    video = episodes['bbt_s07e05']
    languages = {Language('fra')}
    providers = ['addic7ed']

    subtitles = download_best_subtitles({video}, languages, min_score=episode_scores['hash'], providers=providers)

    assert len(subtitles) == 1
    assert len(subtitles[video]) == 0


def test_download_best_subtitles_no_language(episodes):
    video = episodes['bbt_s07e05']
    languages = {Language('fra')}
    video.subtitle_languages = languages
    providers = ['addic7ed']

    subtitles = download_best_subtitles({video}, languages, min_score=episode_scores['hash'], providers=providers)

    assert len(subtitles) == 0


def test_download_best_subtitles_undefined(episodes):
    video = episodes['bbt_s07e05']
    languages = {Language('und')}
    video.subtitle_languages = languages
    providers = ['addic7ed']

    subtitles = download_best_subtitles({video}, languages, min_score=episode_scores['hash'], only_one=True,
                                        providers=providers)

    assert len(subtitles) == 0


@pytest.mark.integration
@vcr.use_cassette('test_download_best_subtitles')
def test_download_best_subtitles_only_one(episodes):
    video = episodes['bbt_s07e05']
    languages = {Language('nld'), Language('por', 'BR')}
    providers = ['addic7ed', 'thesubdb']
    expected_subtitles = {('thesubdb', '9dbbfb7ba81c9a6237237dae8589fccc-pt-BR')}

    subtitles = download_best_subtitles({video}, languages, only_one=True, providers=providers)

    assert len(subtitles) == 1
    assert len(subtitles[video]) == 1
    assert {(s.provider_name, s.id) for s in subtitles[video]} == expected_subtitles


def test_save_subtitles(movies, tmpdir, monkeypatch):
    monkeypatch.chdir(str(tmpdir))
    tmpdir.ensure(movies['man_of_steel'].name)
    subtitle_no_content = Subtitle(Language('eng'))
    subtitle = Subtitle(Language('fra'))
    subtitle.content = b'Some content'
    subtitle_other = Subtitle(Language('fra'))
    subtitle_other.content = b'Some other content'
    subtitle_pt_br = Subtitle(Language('por', 'BR'))
    subtitle_pt_br.content = b'Some brazilian content'
    subtitles = [subtitle_no_content, subtitle, subtitle_other, subtitle_pt_br]

    save_subtitles(movies['man_of_steel'], subtitles)

    # subtitle without content is skipped
    path = os.path.join(str(tmpdir), os.path.splitext(movies['man_of_steel'].name)[0] + '.en.srt')
    assert not os.path.exists(path)

    # first subtitle with language is saved
    path = os.path.join(str(tmpdir), os.path.splitext(movies['man_of_steel'].name)[0] + '.fr.srt')
    assert os.path.exists(path)
    assert io.open(path, 'rb').read() == b'Some content'

    # ietf language in path
    path = os.path.join(str(tmpdir), os.path.splitext(movies['man_of_steel'].name)[0] + '.pt-BR.srt')
    assert os.path.exists(path)
    assert io.open(path, 'rb').read() == b'Some brazilian content'


def test_save_subtitles_single_directory_encoding(movies, tmpdir):
    subtitle = Subtitle(Language('jpn'))
    subtitle.content = u'ハローワールド'.encode('shift-jis')
    subtitle_pt_br = Subtitle(Language('por', 'BR'))
    subtitle_pt_br.content = b'Some brazilian content'
    subtitles = [subtitle, subtitle_pt_br]

    save_subtitles(movies['man_of_steel'], subtitles, single=True, directory=str(tmpdir), encoding='utf-8')

    # first subtitle only and correctly encoded
    path = os.path.join(str(tmpdir), os.path.splitext(os.path.split(movies['man_of_steel'].name)[1])[0] + '.srt')
    assert os.path.exists(path)
    assert io.open(path, encoding='utf-8').read() == u'ハローワールド'<|MERGE_RESOLUTION|>--- conflicted
+++ resolved
@@ -39,54 +39,6 @@
         monkeypatch.setattr(provider.plugin, 'terminate', Mock())
 
 
-<<<<<<< HEAD
-=======
-def test_registrable_extension_manager_internal_extension():
-    manager = RegistrableExtensionManager('subliminal.providers', [
-        'addic7ed = subliminal.providers.addic7ed:Addic7edProvider',
-        'opensubtitles = subliminal.providers.opensubtitles:OpenSubtitlesProvider',
-        'podnapisi = subliminal.providers.podnapisi:PodnapisiProvider',
-        'shooter = subliminal.providers.shooter:ShooterProvider',
-        'subscenter = subliminal.providers.subscenter:SubsCenterProvider',
-        'thesubdb = subliminal.providers.thesubdb:TheSubDBProvider',
-        'tvsubtitles = subliminal.providers.tvsubtitles:TVsubtitlesProvider'
-    ])
-    setup_names = {ep.name for ep in iter_entry_points(manager.namespace)}
-    internal_names = {EntryPoint.parse(iep).name for iep in manager.internal_extensions}
-    assert internal_names == setup_names
-
-
-def test_registrable_extension_manager_register():
-    manager = RegistrableExtensionManager('subliminal.providers', [
-        'addic7ed = subliminal.providers.addic7ed:Addic7edProvider',
-        'opensubtitles = subliminal.providers.opensubtitles:OpenSubtitlesProvider',
-        'podnapisi = subliminal.providers.podnapisi:PodnapisiProvider',
-        'shooter = subliminal.providers.shooter:ShooterProvider',
-        'subscenter = subliminal.providers.subscenter:SubsCenterProvider',
-        'thesubdb = subliminal.providers.thesubdb:TheSubDBProvider',
-        'tvsubtitles = subliminal.providers.tvsubtitles:TVsubtitlesProvider'
-    ])
-    manager.register('de7cidda = subliminal.providers.addic7ed:Addic7edProvider')
-    assert 'de7cidda' in manager.names()
-
-
-def test_registrable_extension_manager_unregister():
-    manager = RegistrableExtensionManager('subliminal.providers', [
-        'addic7ed = subliminal.providers.addic7ed:Addic7edProvider',
-        'opensubtitles = subliminal.providers.opensubtitles:OpenSubtitlesProvider',
-        'podnapisi = subliminal.providers.podnapisi:PodnapisiProvider',
-        'shooter = subliminal.providers.shooter:ShooterProvider',
-        'subscenter = subliminal.providers.subscenter:SubsCenterProvider',
-        'thesubdb = subliminal.providers.thesubdb:TheSubDBProvider',
-        'tvsubtitles = subliminal.providers.tvsubtitles:TVsubtitlesProvider'
-    ])
-    old_names = manager.names()
-    manager.register('de7cidda = subliminal.providers.addic7ed:Addic7edProvider')
-    manager.unregister('de7cidda = subliminal.providers.addic7ed:Addic7edProvider')
-    assert set(old_names) == set(manager.names())
-
-
->>>>>>> a449ce3b
 def test_provider_pool_get_keyerror():
     pool = ProviderPool()
     with pytest.raises(KeyError):
