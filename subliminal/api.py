# -*- coding: utf-8 -*-
from collections import defaultdict
from concurrent.futures import ThreadPoolExecutor
import io
import itertools
import logging
import operator
import os.path
from pkg_resources import EntryPoint
import socket

from babelfish import Language
import requests
from stevedore import ExtensionManager

from .score import compute_score as default_compute_score
from .subtitle import get_subtitle_path

logger = logging.getLogger(__name__)


class ProviderManager(ExtensionManager):
    """Manager for providers based on :class:`~stevedore.extension.ExtensionManager`.

    It allows loading of internal providers without setup and registering/unregistering additional providers.

    Loading is done in this order:

    * Entry point providers
    * Internal providers
    * Registered providers

    """
    internal_providers = [
      'addic7ed = subliminal.providers.addic7ed:Addic7edProvider',
      'opensubtitles = subliminal.providers.opensubtitles:OpenSubtitlesProvider',
      'podnapisi = subliminal.providers.podnapisi:PodnapisiProvider',
      'subscenter = subliminal.providers.subscenter:SubsCenterProvider',
      'thesubdb = subliminal.providers.thesubdb:TheSubDBProvider',
      'tvsubtitles = subliminal.providers.tvsubtitles:TVsubtitlesProvider'
    ]

    def __init__(self):
        #: Registered providers with entry point syntax
        self.registered_providers = []

        super(ProviderManager, self).__init__('subliminal.providers')

    def _find_entry_points(self, namespace):
        # default entry points
        eps = super(ProviderManager, self)._find_entry_points(namespace)

        # internal entry points
        for iep in self.internal_providers:
            ep = EntryPoint.parse(iep)
            if ep.name not in [e.name for e in eps]:
                eps.append(ep)

        # registered entry points
        for rep in self.registered_providers:
            ep = EntryPoint.parse(rep)
            if ep.name not in [e.name for e in eps]:
                eps.append(ep)

        return eps

    def register(self, entry_point):
        """Register a provider

        :param str entry_point: provider to register (entry point syntax)
        :raise: ValueError if already registered

        """
        if entry_point in self.registered_providers:
            raise ValueError('Entry point already registered')

        ep = EntryPoint.parse(entry_point)
        if ep.name in self.names():
            raise ValueError('A provider with the same name already exist')

        ext = self._load_one_plugin(ep, False, (), {}, False)
        self.extensions.append(ext)
        if self._extensions_by_name is not None:
            self._extensions_by_name[ext.name] = ext
        self.registered_providers.insert(0, entry_point)

    def unregister(self, entry_point):
        """Unregister a provider

        :param str entry_point: provider to unregister (entry point syntax)

        """
        if entry_point not in self.registered_providers:
            raise ValueError('Entry point not registered')

        ep = EntryPoint.parse(entry_point)
        self.registered_providers.remove(entry_point)
        if self._extensions_by_name is not None:
            del self._extensions_by_name[ep.name]
        for i, ext in enumerate(self.extensions):
            if ext.name == ep.name:
                del self.extensions[i]
                break

provider_manager = ProviderManager()


class ProviderPool(object):
    """A pool of providers with the same API as a single :class:`~subliminal.providers.Provider`.

    It has a few extra features:

        * Lazy loads providers when needed and supports the `with` statement to :meth:`terminate`
          the providers on exit.
        * Automatically discard providers on failure.

    :param list providers: name of providers to use, if not all.
    :param dict provider_configs: provider configuration as keyword arguments per provider name to pass when
        instanciating the :class:`~subliminal.providers.Provider`.

    """
    def __init__(self, providers=None, provider_configs=None):
        #: Name of providers to use
        self.providers = providers or provider_manager.names()

        #: Provider configuration
        self.provider_configs = provider_configs or {}

        #: Initialized providers
        self.initialized_providers = {}

        #: Discarded providers
        self.discarded_providers = set()

    def __enter__(self):
        return self

    def __exit__(self, exc_type, exc_value, traceback):
        self.terminate()

    def __getitem__(self, name):
        if name not in self.providers:
            raise KeyError
        if name not in self.initialized_providers:
            logger.info('Initializing provider %s', name)
            provider = provider_manager[name].plugin(**self.provider_configs.get(name, {}))
            provider.initialize()
            self.initialized_providers[name] = provider

        return self.initialized_providers[name]

    def __delitem__(self, name):
        if name not in self.initialized_providers:
            raise KeyError(name)

        try:
            logger.info('Terminating provider %s', name)
            self.initialized_providers[name].terminate()
        except (requests.Timeout, socket.timeout):
            logger.error('Provider %r timed out, improperly terminated', name)
        except:
            logger.exception('Provider %r terminated unexpectedly', name)

        del self.initialized_providers[name]

    def __iter__(self):
        return iter(self.initialized_providers)

    def list_subtitles_provider(self, provider, video, languages):
        """List subtitles with a single provider.

        The video and languages are checked against the provider.

        :param str provider: name of the provider.
        :param video: video to list subtitles for.
        :type video: :class:`~subliminal.video.Video`
        :param languages: languages to search for.
        :type languages: set of :class:`~babelfish.language.Language`
        :return: found subtitles.
        :rtype: list of :class:`~subliminal.subtitle.Subtitle` or None

        """
        # check video validity
        if not provider_manager[provider].plugin.check(video):
            logger.info('Skipping provider %r: not a valid video', provider)
            return []

        # check supported languages
        provider_languages = provider_manager[provider].plugin.languages & languages
        if not provider_languages:
            logger.info('Skipping provider %r: no language to search for', provider)
            return []

        # list subtitles
        logger.info('Listing subtitles with provider %r and languages %r', provider, provider_languages)
        try:
            return self[provider].list_subtitles(video, provider_languages)
        except (requests.Timeout, socket.timeout):
            logger.error('Provider %r timed out', provider)
        except:
            logger.exception('Unexpected error in provider %r', provider)

    def list_subtitles(self, video, languages):
        """List subtitles.

        :param video: video to list subtitles for.
        :type video: :class:`~subliminal.video.Video`
        :param languages: languages to search for.
        :type languages: set of :class:`~babelfish.language.Language`
        :return: found subtitles.
        :rtype: list of :class:`~subliminal.subtitle.Subtitle`

        """
        subtitles = []

        for name in self.providers:
            # check discarded providers
            if name in self.discarded_providers:
                logger.debug('Skipping discarded provider %r', name)
                continue

            # list subtitles
            provider_subtitles = self.list_subtitles_provider(name, video, languages)
            if provider_subtitles is None:
                logger.info('Discarding provider %s', name)
                self.discarded_providers.add(name)
                continue

            # add the subtitles
            subtitles.extend(provider_subtitles)

        return subtitles

    def download_subtitle(self, subtitle):
        """Download `subtitle`'s :attr:`~subliminal.subtitle.Subtitle.content`.

        :param subtitle: subtitle to download.
        :type subtitle: :class:`~subliminal.subtitle.Subtitle`
        :return: `True` if the subtitle has been successfully downloaded, `False` otherwise.
        :rtype: bool

        """
        # check discarded providers
        if subtitle.provider_name in self.discarded_providers:
            logger.warning('Provider %r is discarded', subtitle.provider_name)
            return False

        logger.info('Downloading subtitle %r', subtitle)
        try:
            self[subtitle.provider_name].download_subtitle(subtitle)
        except (requests.Timeout, socket.timeout):
            logger.error('Provider %r timed out, discarding it', subtitle.provider_name)
            self.discarded_providers.add(subtitle.provider_name)
            return False
        except:
            logger.exception('Unexpected error in provider %r, discarding it', subtitle.provider_name)
            self.discarded_providers.add(subtitle.provider_name)
            return False

        # check subtitle validity
        if not subtitle.is_valid():
            logger.error('Invalid subtitle')
            return False

        return True

    def download_best_subtitles(self, subtitles, video, languages, min_score=0, hearing_impaired=False, only_one=False,
                                compute_score=None):
        """Download the best matching subtitles.

        :param subtitles: the subtitles to use.
        :type subtitles: list of :class:`~subliminal.subtitle.Subtitle`
        :param video: video to download subtitles for.
        :type video: :class:`~subliminal.video.Video`
        :param languages: languages to download.
        :type languages: set of :class:`~babelfish.language.Language`
        :param int min_score: minimum score for a subtitle to be downloaded.
        :param bool hearing_impaired: hearing impaired preference.
        :param bool only_one: download only one subtitle, not one per language.
        :param function compute_score: function that takes `subtitle` and `video` as positional arguments,
            `hearing_impaired` as keyword argument and returns the score.
        :return: downloaded subtitles.
        :rtype: list of :class:`~subliminal.subtitle.Subtitle`

        """
        compute_score = compute_score or default_compute_score

        # sort subtitles by score
        scored_subtitles = sorted([(s, compute_score(s, video, hearing_impaired=hearing_impaired))
                                  for s in subtitles], key=operator.itemgetter(1), reverse=True)

        # download best subtitles, falling back on the next on error
        downloaded_subtitles = []
        for subtitle, score in scored_subtitles:
            # check score
            if score < min_score:
                logger.info('Score %.4f is below min_score (%.4f)', score, min_score)
                break

            # check downloaded languages
            if subtitle.language in set(s.language for s in downloaded_subtitles):
                logger.debug('Skipping subtitle: %r already downloaded', subtitle.language)
                continue

            # download
            logger.info('Downloading subtitle %r with score %.4f', subtitle, score)
            if self.download_subtitle(subtitle):
                downloaded_subtitles.append(subtitle)

            # stop when all languages are downloaded
            if set(s.language for s in downloaded_subtitles) == languages:
                logger.debug('All languages downloaded')
                break

            # stop if only one subtitle is requested
            if only_one:
                logger.debug('Only one subtitle downloaded')
                break

        return downloaded_subtitles

    def terminate(self):
        """Terminate all the :attr:`initialized_providers`."""
        logger.debug('Terminating initialized providers')
        for name in list(self.initialized_providers):
            del self[name]


class AsyncProviderPool(ProviderPool):
    """Subclass of :class:`ProviderPool` with asynchronous support for :meth:`~ProviderPool.list_subtitles`.

    :param int max_workers: maximum number of threads to use. If `None`, :attr:`max_workers` will be set
        to the number of :attr:`~ProviderPool.providers`.

    """
    def __init__(self, max_workers=None, *args, **kwargs):
        super(AsyncProviderPool, self).__init__(*args, **kwargs)

        #: Maximum number of threads to use
        self.max_workers = max_workers or len(self.providers)

    def list_subtitles_provider(self, provider, video, languages):
        return provider, super(AsyncProviderPool, self).list_subtitles_provider(provider, video, languages)

    def list_subtitles(self, video, languages):
        subtitles = []

        with ThreadPoolExecutor(self.max_workers) as executor:
            for provider, provider_subtitles in executor.map(self.list_subtitles_provider, self.providers,
                                                             itertools.repeat(video, len(self.providers)),
                                                             itertools.repeat(languages, len(self.providers))):
                # discard provider that failed
                if provider_subtitles is None:
                    logger.info('Discarding provider %s', provider)
                    self.discarded_providers.add(provider)
                    continue

                # add subtitles
                subtitles.extend(provider_subtitles)

        return subtitles


def check_video(video, languages=None, age=None, undefined=False):
    """Perform some checks on the `video`.

    All the checks are optional. Return `False` if any of this check fails:

        * `languages` already exist in `video`'s :attr:`~subliminal.video.Video.subtitle_languages`.
        * `video` is older than `age`.
        * `video` has an `undefined` language in :attr:`~subliminal.video.Video.subtitle_languages`.

    :param video: video to check.
    :type video: :class:`~subliminal.video.Video`
    :param languages: desired languages.
    :type languages: set of :class:`~babelfish.language.Language`
    :param datetime.timedelta age: maximum age of the video.
    :param bool undefined: fail on existing undefined language.
    :return: `True` if the video passes the checks, `False` otherwise.
    :rtype: bool

    """
    # language test
    if languages and not (languages - video.subtitle_languages):
        logger.debug('All languages %r exist', languages)
        return False

    # age test
    if age and video.age > age:
        logger.debug('Video is older than %r', age)
        return False

    # undefined test
    if undefined and Language('und') in video.subtitle_languages:
        logger.debug('Undefined language found')
        return False

    return True


def list_subtitles(videos, languages, pool_class=ProviderPool, **kwargs):
    """List subtitles.

    The `videos` must pass the `languages` check of :func:`check_video`.

    All other parameters are passed onwards to the provided `pool_class` constructor.

    :param videos: videos to list subtitles for.
    :type videos: set of :class:`~subliminal.video.Video`
    :param languages: languages to search for.
    :type languages: set of :class:`~babelfish.language.Language`
    :param pool_class: class to use as provider pool.
    :type: :class:`ProviderPool`, :class:`AsyncProviderPool` or similar
    :return: found subtitles per video.
    :rtype: dict of :class:`~subliminal.video.Video` to list of :class:`~subliminal.subtitle.Subtitle`

    """
    listed_subtitles = defaultdict(list)

    # check videos
    checked_videos = []
    for video in videos:
        if not check_video(video, languages=languages):
            logger.info('Skipping video %r', video)
            continue
        checked_videos.append(video)

    # return immediately if no video passed the checks
    if not checked_videos:
        return listed_subtitles

    # list subtitles
    with pool_class(**kwargs) as pool:
        for video in checked_videos:
            logger.info('Listing subtitles for %r', video)
            subtitles = pool.list_subtitles(video, languages - video.subtitle_languages)
            listed_subtitles[video].extend(subtitles)
            logger.info('Found %d subtitle(s)', len(subtitles))

    return listed_subtitles


def download_subtitles(subtitles, pool_class=ProviderPool, **kwargs):
    """Download :attr:`~subliminal.subtitle.Subtitle.content` of `subtitles`.

    All other parameters are passed onwards to the `pool_class` constructor.

    :param subtitles: subtitles to download.
    :type subtitles: list of :class:`~subliminal.subtitle.Subtitle`
    :param pool_class: class to use as provider pool.
    :type: :class:`ProviderPool`, :class:`AsyncProviderPool` or similar

    """
    with pool_class(**kwargs) as pool:
        for subtitle in subtitles:
            logger.info('Downloading subtitle %r', subtitle)
            pool.download_subtitle(subtitle)


<<<<<<< HEAD
def download_best_subtitles(videos, languages, min_score=0, hearing_impaired=False, only_one=False, scores=None
                            , pool_class=ProviderPool, **kwargs):
=======
def download_best_subtitles(videos, languages, min_score=0, hearing_impaired=False, only_one=False,
                            compute_score=None, **kwargs):
>>>>>>> 272c36ac
    """List and download the best matching subtitles.

    The `videos` must pass the `languages` and `undefined` (`only_one`) checks of :func:`check_video`.

    All other parameters are passed onwards to the `pool_class` constructor.

    :param videos: videos to download subtitles for.
    :type videos: set of :class:`~subliminal.video.Video`
    :param languages: languages to download.
    :type languages: set of :class:`~babelfish.language.Language`
    :param float min_score: minimum score for a subtitle to be downloaded from 0 to 1.
    :param bool hearing_impaired: hearing impaired preference.
    :param bool only_one: download only one subtitle, not one per language.
<<<<<<< HEAD
    :param dict scores: scores to use, if `None`, the :attr:`~subliminal.video.Video.scores` from the video are used.
    :param pool_class: class to use as provider pool.
    :type: :class:`ProviderPool`, :class:`AsyncProviderPool` or similar
=======
    :param function compute_score: function that takes `subtitle` and `video` as positional arguments,
        `hearing_impaired` as keyword argument and returns the score from 0 to 1.
>>>>>>> 272c36ac
    :return: downloaded subtitles per video.
    :rtype: dict of :class:`~subliminal.video.Video` to list of :class:`~subliminal.subtitle.Subtitle`

    """
    downloaded_subtitles = defaultdict(list)

    # check videos
    checked_videos = []
    for video in videos:
        if not check_video(video, languages=languages, undefined=only_one):
            logger.info('Skipping video %r', video)
            continue
        checked_videos.append(video)

    # return immediately if no video passed the checks
    if not checked_videos:
        return downloaded_subtitles

    # download best subtitles
    with pool_class(**kwargs) as pool:
        for video in checked_videos:
            logger.info('Downloading best subtitles for %r', video)
            subtitles = pool.download_best_subtitles(pool.list_subtitles(video, languages - video.subtitle_languages),
                                                     video, languages, min_score=min_score,
                                                     hearing_impaired=hearing_impaired, only_one=only_one,
                                                     compute_score=compute_score)
            logger.info('Downloaded %d subtitle(s)', len(subtitles))
            downloaded_subtitles[video].extend(subtitles)

    return downloaded_subtitles


def save_subtitles(video, subtitles, single=False, directory=None, encoding=None):
    """Save subtitles on filesystem.

    Subtitles are saved in the order of the list. If a subtitle with a language has already been saved, other subtitles
    with the same language are silently ignored.

    The extension used is `.lang.srt` by default or `.srt` is `single` is `True`, with `lang` being the IETF code for
    the :attr:`~subliminal.subtitle.Subtitle.language` of the subtitle.

    :param video: video of the subtitles.
    :type video: :class:`~subliminal.video.Video`
    :param subtitles: subtitles to save.
    :type subtitles: list of :class:`~subliminal.subtitle.Subtitle`
    :param bool single: save a single subtitle, default is to save one subtitle per language.
    :param str directory: path to directory where to save the subtitles, default is next to the video.
    :param str encoding: encoding in which to save the subtitles, default is to keep original encoding.
    :return: the saved subtitles
    :rtype: list of :class:`~subliminal.subtitle.Subtitle`

    """
    saved_subtitles = []
    for subtitle in subtitles:
        # check content
        if subtitle.content is None:
            logger.error('Skipping subtitle %r: no content', subtitle)
            continue

        # check language
        if subtitle.language in set(s.language for s in saved_subtitles):
            logger.debug('Skipping subtitle %r: language already saved', subtitle)
            continue

        # create subtitle path
        subtitle_path = get_subtitle_path(video.name, None if single else subtitle.language)
        if directory is not None:
            subtitle_path = os.path.join(directory, os.path.split(subtitle_path)[1])

        # save content as is or in the specified encoding
        logger.info('Saving %r to %r', subtitle, subtitle_path)
        if encoding is None:
            with io.open(subtitle_path, 'wb') as f:
                f.write(subtitle.content)
        else:
            with io.open(subtitle_path, 'w', encoding=encoding) as f:
                f.write(subtitle.text)
        saved_subtitles.append(subtitle)

        # check single
        if single:
            break

    return saved_subtitles<|MERGE_RESOLUTION|>--- conflicted
+++ resolved
@@ -294,7 +294,7 @@
         for subtitle, score in scored_subtitles:
             # check score
             if score < min_score:
-                logger.info('Score %.4f is below min_score (%.4f)', score, min_score)
+                logger.info('Score %d is below min_score (%d)', score, min_score)
                 break
 
             # check downloaded languages
@@ -303,7 +303,7 @@
                 continue
 
             # download
-            logger.info('Downloading subtitle %r with score %.4f', subtitle, score)
+            logger.info('Downloading subtitle %r with score %d', subtitle, score)
             if self.download_subtitle(subtitle):
                 downloaded_subtitles.append(subtitle)
 
@@ -457,13 +457,8 @@
             pool.download_subtitle(subtitle)
 
 
-<<<<<<< HEAD
-def download_best_subtitles(videos, languages, min_score=0, hearing_impaired=False, only_one=False, scores=None
-                            , pool_class=ProviderPool, **kwargs):
-=======
-def download_best_subtitles(videos, languages, min_score=0, hearing_impaired=False, only_one=False,
-                            compute_score=None, **kwargs):
->>>>>>> 272c36ac
+def download_best_subtitles(videos, languages, min_score=0, hearing_impaired=False, only_one=False, compute_score=None,
+                            pool_class=ProviderPool, **kwargs):
     """List and download the best matching subtitles.
 
     The `videos` must pass the `languages` and `undefined` (`only_one`) checks of :func:`check_video`.
@@ -474,17 +469,13 @@
     :type videos: set of :class:`~subliminal.video.Video`
     :param languages: languages to download.
     :type languages: set of :class:`~babelfish.language.Language`
-    :param float min_score: minimum score for a subtitle to be downloaded from 0 to 1.
+    :param int min_score: minimum score for a subtitle to be downloaded.
     :param bool hearing_impaired: hearing impaired preference.
     :param bool only_one: download only one subtitle, not one per language.
-<<<<<<< HEAD
-    :param dict scores: scores to use, if `None`, the :attr:`~subliminal.video.Video.scores` from the video are used.
+    :param function compute_score: function that takes `subtitle` and `video` as positional arguments,
+        `hearing_impaired` as keyword argument and returns the score.
     :param pool_class: class to use as provider pool.
     :type: :class:`ProviderPool`, :class:`AsyncProviderPool` or similar
-=======
-    :param function compute_score: function that takes `subtitle` and `video` as positional arguments,
-        `hearing_impaired` as keyword argument and returns the score from 0 to 1.
->>>>>>> 272c36ac
     :return: downloaded subtitles per video.
     :rtype: dict of :class:`~subliminal.video.Video` to list of :class:`~subliminal.subtitle.Subtitle`
 
