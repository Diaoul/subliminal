# -*- coding: utf-8 -*-
from datetime import datetime, timedelta
import io
import os

from babelfish import Language
import pytest

try:
    from unittest.mock import Mock
except ImportError:
    from mock import Mock
from vcr import VCR

from subliminal.core import (AsyncProviderPool, ProviderPool, check_video, download_best_subtitles, download_subtitles,
                             list_subtitles, refine, save_subtitles, scan_archive, scan_video, scan_videos,
                             search_external_subtitles)
from subliminal.extensions import provider_manager
from subliminal.providers.addic7ed import Addic7edSubtitle
from subliminal.providers.thesubdb import TheSubDBSubtitle
from subliminal.providers.tvsubtitles import TVsubtitlesSubtitle
from subliminal.score import episode_scores
from subliminal.subtitle import Subtitle
from subliminal.utils import timestamp
from subliminal.video import Movie


vcr = VCR(path_transformer=lambda path: path + '.yaml',
          record_mode=os.environ.get('VCR_RECORD_MODE', 'once'),
          match_on=['method', 'scheme', 'host', 'port', 'path', 'query', 'body'],
          cassette_library_dir=os.path.realpath(os.path.join('tests', 'cassettes', 'core')))


@pytest.fixture
def mock_providers(monkeypatch):
    for provider in provider_manager:
        monkeypatch.setattr(provider.plugin, 'initialize', Mock())
        monkeypatch.setattr(provider.plugin, 'list_subtitles', Mock(return_value=[provider.name]))
        monkeypatch.setattr(provider.plugin, 'download_subtitle', Mock())
        monkeypatch.setattr(provider.plugin, 'terminate', Mock())


def test_provider_pool_get_keyerror():
    pool = ProviderPool()
    with pytest.raises(KeyError):
        pool['de7cidda']


def test_provider_pool_del_keyerror():
    pool = ProviderPool()
    with pytest.raises(KeyError):
        del pool['addic7ed']


def test_provider_pool_iter(mock_providers):
    pool = ProviderPool()
    assert len(list(pool)) == 0
    pool['tvsubtitles']
    assert len(list(pool)) == 1


def test_provider_pool_list_subtitles_provider(episodes, mock_providers):
    pool = ProviderPool()
    subtitles = pool.list_subtitles_provider('tvsubtitles', episodes['bbt_s07e05'], {Language('eng')})
    assert subtitles == ['tvsubtitles']
    assert provider_manager['tvsubtitles'].plugin.initialize.called
    assert provider_manager['tvsubtitles'].plugin.list_subtitles.called


def test_provider_pool_list_subtitles(episodes, mock_providers):
    pool = ProviderPool()
    subtitles = pool.list_subtitles(episodes['bbt_s07e05'], {Language('eng')})
    assert sorted(subtitles) == ['addic7ed', 'legendastv', 'opensubtitles', 'podnapisi', 'shooter', 'thesubdb',
                                 'tvsubtitles']
    for provider in subtitles:
        assert provider_manager[provider].plugin.initialize.called
        assert provider_manager[provider].plugin.list_subtitles.called


def test_async_provider_pool_list_subtitles_provider(episodes, mock_providers):
    pool = AsyncProviderPool()
    subtitles = pool.list_subtitles_provider('tvsubtitles', episodes['bbt_s07e05'], {Language('eng')})
    assert subtitles == ('tvsubtitles', ['tvsubtitles'])
    assert provider_manager['tvsubtitles'].plugin.initialize.called
    assert provider_manager['tvsubtitles'].plugin.list_subtitles.called


def test_async_provider_pool_list_subtitles(episodes, mock_providers):
    pool = AsyncProviderPool()
    subtitles = pool.list_subtitles(episodes['bbt_s07e05'], {Language('eng')})
    assert sorted(subtitles) == ['addic7ed', 'legendastv', 'opensubtitles', 'podnapisi', 'shooter', 'thesubdb',
                                 'tvsubtitles']
    for provider in subtitles:
        assert provider_manager[provider].plugin.initialize.called
        assert provider_manager[provider].plugin.list_subtitles.called


def test_check_video_languages(movies):
    video = movies['man_of_steel']
    languages = {Language('fra'), Language('eng')}
    assert check_video(video, languages=languages)
    video.subtitle_languages = languages
    assert not check_video(video, languages=languages)


def test_check_video_age(movies, monkeypatch):
    video = movies['man_of_steel']
    monkeypatch.setattr('subliminal.video.Video.age', timedelta(weeks=2))
    assert check_video(video, age=timedelta(weeks=3))
    assert not check_video(video, age=timedelta(weeks=1))


def test_check_video_undefined(movies):
    video = movies['man_of_steel']
    assert check_video(video, undefined=False)
    assert check_video(video, undefined=True)
    video.subtitle_languages = {Language('und')}
    assert check_video(video, undefined=False)
    assert not check_video(video, undefined=True)


def test_search_external_subtitles(episodes, tmpdir):
    video_name = os.path.split(episodes['bbt_s07e05'].name)[1]
    video_root = os.path.splitext(video_name)[0]
    video_path = str(tmpdir.ensure(video_name))
    expected_subtitles = {
        video_name + '.srt': Language('und'),
        video_root + '.srt': Language('und'),
        video_root + '.en.srt': Language('eng'),
        video_name + '.fra.srt': Language('fra'),
        video_root + '.pt-BR.srt': Language('por', 'BR'),
        video_name + '.sr_cyrl.sub': Language('srp', script='Cyrl'),
        video_name + '.re.srt': Language('und'),
        video_name + '.something.srt': Language('und')
    }
    tmpdir.ensure(os.path.split(episodes['got_s03e10'].name)[1] + '.srt')
    for path in expected_subtitles:
        tmpdir.ensure(path)
    subtitles = search_external_subtitles(video_path)
    assert subtitles == expected_subtitles


def test_search_external_subtitles_archive(movies, tmpdir):
    video_name = os.path.split(movies['interstellar'].name)[1]
    video_root = os.path.splitext(video_name)[0]
    video_path = str(tmpdir.ensure(video_name))
    expected_subtitles = {
        video_name + '.srt': Language('und'),
        video_root + '.srt': Language('und'),
        video_root + '.en.srt': Language('eng'),
        video_name + '.fra.srt': Language('fra'),
        video_root + '.pt-BR.srt': Language('por', 'BR'),
        video_name + '.sr_cyrl.sub': Language('srp', script='Cyrl'),
        video_name + '.something.srt': Language('und')
    }
    tmpdir.ensure(os.path.split(movies['interstellar'].name)[1] + '.srt')
    for path in expected_subtitles:
        tmpdir.ensure(path)
    subtitles = search_external_subtitles(video_path)
    assert subtitles == expected_subtitles


def test_search_external_subtitles_no_directory(movies, tmpdir, monkeypatch):
    video_name = os.path.split(movies['man_of_steel'].name)[1]
    video_root = os.path.splitext(video_name)[0]
    tmpdir.ensure(video_name)
    monkeypatch.chdir(str(tmpdir))
    expected_subtitles = {
        video_name + '.srt': Language('und'),
        video_root + '.en.srt': Language('eng')
    }
    for path in expected_subtitles:
        tmpdir.ensure(path)
    subtitles = search_external_subtitles(video_name)
    assert subtitles == expected_subtitles


def test_search_external_subtitles_in_directory(episodes, tmpdir):
    video_name = episodes['marvels_agents_of_shield_s02e06'].name
    video_root = os.path.splitext(video_name)[0]
    tmpdir.ensure('tvshows', video_name)
    subtitles_directory = str(tmpdir.ensure('subtitles', dir=True))
    expected_subtitles = {
        video_name + '.srt': Language('und'),
        video_root + '.en.srt': Language('eng')
    }
    tmpdir.ensure('tvshows', video_name + '.fr.srt')
    for path in expected_subtitles:
        tmpdir.ensure('subtitles', path)
    subtitles = search_external_subtitles(video_name, directory=subtitles_directory)
    assert subtitles == expected_subtitles


def test_scan_video_movie(movies, tmpdir, monkeypatch):
    video = movies['man_of_steel']
    monkeypatch.chdir(str(tmpdir))
    tmpdir.ensure(video.name)
    scanned_video = scan_video(video.name)
    assert scanned_video.name == video.name
    assert scanned_video.format == video.format
    assert scanned_video.release_group == video.release_group
    assert scanned_video.resolution == video.resolution
    assert scanned_video.video_codec == video.video_codec
    assert scanned_video.audio_codec is None
    assert scanned_video.imdb_id is None
    assert scanned_video.hashes == {}
    assert scanned_video.size == 0
    assert scanned_video.subtitle_languages == set()
    assert scanned_video.title == video.title
    assert scanned_video.year == video.year


def test_scan_video_episode(episodes, tmpdir, monkeypatch):
    video = episodes['bbt_s07e05']
    monkeypatch.chdir(str(tmpdir))
    tmpdir.ensure(video.name)
    scanned_video = scan_video(video.name)
    assert scanned_video.name, video.name
    assert scanned_video.format == video.format
    assert scanned_video.release_group == video.release_group
    assert scanned_video.resolution == video.resolution
    assert scanned_video.video_codec == video.video_codec
    assert scanned_video.audio_codec is None
    assert scanned_video.imdb_id is None
    assert scanned_video.hashes == {}
    assert scanned_video.size == 0
    assert scanned_video.subtitle_languages == set()
    assert scanned_video.series == video.series
    assert scanned_video.season == video.season
    assert scanned_video.episode == video.episode
    assert scanned_video.title is None
    assert scanned_video.year is None
    assert scanned_video.tvdb_id is None


def test_refine_video_metadata(mkv):
    scanned_video = scan_video(mkv['test5'])
    refine(scanned_video, episode_refiners=('metadata',), movie_refiners=('metadata',))
    assert type(scanned_video) is Movie
    assert scanned_video.name == mkv['test5']
    assert scanned_video.format is None
    assert scanned_video.release_group is None
    assert scanned_video.resolution is None
    assert scanned_video.video_codec == 'h264'
    assert scanned_video.audio_codec == 'AAC'
    assert scanned_video.imdb_id is None
    assert scanned_video.hashes == {
        'napiprojekt': 'de2e9caa58dd53a6ab9d241e6b252e35',
        'opensubtitles': '49e2530ea3bd0d18',
        'shooter': '36f3e2c50566ca01f939bf15d8031432;b6132ab62b8f7d4aaabe9d6344b90d90;'
                   'bea6074cef7f1de85794f3941530ba8b;18db05758d5d0d96f246249e4e4b5d79',
        'thesubdb': '64a8b87f12daa4f31895616e6c3fd39e'}
    assert scanned_video.size == 31762747
    assert scanned_video.subtitle_languages == {Language('spa'), Language('deu'), Language('jpn'), Language('und'),
                                                Language('ita'), Language('fra'), Language('hun')}
    assert scanned_video.title == 'test5'
    assert scanned_video.year is None


def test_scan_video_path_does_not_exist(movies):
    with pytest.raises(ValueError) as excinfo:
        scan_video(movies['man_of_steel'].name)
    assert str(excinfo.value) == 'Path does not exist'


def test_scan_video_invalid_extension(movies, tmpdir, monkeypatch):
    monkeypatch.chdir(str(tmpdir))
    movie_name = os.path.splitext(movies['man_of_steel'].name)[0] + '.mp3'
    tmpdir.ensure(movie_name)
    with pytest.raises(ValueError) as excinfo:
        scan_video(movie_name)
    assert str(excinfo.value) == '\'.mp3\' is not a valid video extension'


def test_scan_video_broken(mkv, tmpdir, monkeypatch):
    broken_path = 'test1.mkv'
    with io.open(mkv['test1'], 'rb') as original:
        with tmpdir.join(broken_path).open('wb') as broken:
            broken.write(original.read(512))
    monkeypatch.chdir(str(tmpdir))
    scanned_video = scan_video(broken_path)
    assert type(scanned_video) is Movie
    assert scanned_video.name == str(broken_path)
    assert scanned_video.format is None
    assert scanned_video.release_group is None
    assert scanned_video.resolution is None
    assert scanned_video.video_codec is None
    assert scanned_video.audio_codec is None
    assert scanned_video.imdb_id is None
    assert scanned_video.hashes == {}
    assert scanned_video.size == 512
    assert scanned_video.subtitle_languages == set()
    assert scanned_video.title == 'test1'
    assert scanned_video.year is None


def test_scan_archive(movies, tmpdir, monkeypatch):
    video = movies['enders_game']
    enders_game = tmpdir.ensure(os.path.splitext(video.name)[0] + '.rar')

    monkeypatch.setattr('rarfile.RarFile._parse', Mock())
    monkeypatch.setattr('rarfile.RarFile.namelist', Mock(return_value=[video.name, 'anotherfile.nfo']))
    monkeypatch.setattr('rarfile.RarFile.getinfo', Mock(return_value=Mock(file_size=0)))

    scanned_video = scan_archive(str(enders_game))
    assert type(scanned_video) is Movie
    assert scanned_video.name == os.path.join(str(tmpdir), video.name)
    assert scanned_video.format == video.format
    assert scanned_video.release_group == video.release_group
    assert scanned_video.resolution == video.resolution
    assert scanned_video.video_codec == video.video_codec
    assert scanned_video.audio_codec == video.audio_codec
    assert scanned_video.imdb_id == video.imdb_id
    assert scanned_video.hashes == {}
    assert scanned_video.size == 0
    assert scanned_video.subtitle_languages == set()
    assert scanned_video.title == 'enders game'
    assert scanned_video.year == 2013


def test_scan_archive_invalid_extension(movies, tmpdir, monkeypatch):
    monkeypatch.chdir(str(tmpdir))
    movie_name = os.path.splitext(movies['interstellar'].name)[0] + '.mp3'
    tmpdir.ensure(movie_name)
    with pytest.raises(ValueError) as excinfo:
        scan_archive(movie_name)
    assert str(excinfo.value) == '\'.mp3\' is not a valid archive extension'


def test_scan_videos_path_does_not_exist(movies):
    with pytest.raises(ValueError) as excinfo:
        scan_videos(movies['man_of_steel'].name)
    assert str(excinfo.value) == 'Path does not exist'


def test_scan_videos_path_is_not_a_directory(movies, tmpdir, monkeypatch):
    monkeypatch.chdir(str(tmpdir))
    tmpdir.ensure(movies['man_of_steel'].name)
    with pytest.raises(ValueError) as excinfo:
        scan_videos(movies['man_of_steel'].name)
    assert str(excinfo.value) == 'Path is not a directory'


def test_scan_videos(movies, tmpdir, monkeypatch):
    man_of_steel = tmpdir.ensure('movies', movies['man_of_steel'].name)
    tmpdir.ensure('movies', '.private', 'sextape.mkv')
    tmpdir.ensure('movies', '.hidden_video.mkv')
    tmpdir.ensure('movies', movies['enders_game'].name)
    tmpdir.ensure('movies', movies['interstellar'].name)
    tmpdir.ensure('movies', os.path.splitext(movies['enders_game'].name)[0] + '.nfo')
    tmpdir.ensure('movies', 'watched', dir=True)
    tmpdir.join('movies', 'watched', os.path.split(movies['man_of_steel'].name)[1]).mksymlinkto(man_of_steel)

    # mock scan_video and scan_archive with the correct types
    mock_video = Mock(subtitle_languages=set())
    mock_scan_video = Mock(return_value=mock_video)
    monkeypatch.setattr('subliminal.core.scan_video', mock_scan_video)
    mock_scan_archive = Mock(return_value=mock_video)
    monkeypatch.setattr('subliminal.core.scan_archive', mock_scan_archive)
    monkeypatch.chdir(str(tmpdir))
    videos = scan_videos('movies')

    # general asserts
    assert len(videos) == 3
    assert mock_scan_video.call_count == 2
    assert mock_scan_archive.call_count == 1

    # scan_video calls
    kwargs = dict()
    scan_video_calls = [((os.path.join('movies', movies['man_of_steel'].name),), kwargs),
                        ((os.path.join('movies', movies['enders_game'].name),), kwargs)]
    mock_scan_video.assert_has_calls(scan_video_calls, any_order=True)

    # scan_archive calls
    kwargs = dict()
    scan_archive_calls = [((os.path.join('movies', movies['interstellar'].name),), kwargs)]
    mock_scan_archive.assert_has_calls(scan_archive_calls, any_order=True)


def test_scan_videos_age(movies, tmpdir, monkeypatch):
    tmpdir.ensure('movies', movies['man_of_steel'].name)
    tmpdir.ensure('movies', movies['enders_game'].name).setmtime(timestamp(datetime.utcnow() - timedelta(days=10)))

    # mock scan_video and scan_archive with the correct types
    mock_video = Mock(subtitle_languages=set())
    mock_scan_video = Mock(return_value=mock_video)
    monkeypatch.setattr('subliminal.core.scan_video', mock_scan_video)
    mock_scan_archive = Mock(return_value=mock_video)
    monkeypatch.setattr('subliminal.core.scan_archive', mock_scan_archive)
    monkeypatch.chdir(str(tmpdir))
    videos = scan_videos('movies', age=timedelta(days=7))

    # general asserts
    assert len(videos) == 1
    assert mock_scan_video.call_count == 1
    assert mock_scan_archive.call_count == 0

    # scan_video calls
    kwargs = dict()
    scan_video_calls = [((os.path.join('movies', movies['man_of_steel'].name),), kwargs)]
    mock_scan_video.assert_has_calls(scan_video_calls, any_order=True)


def test_list_subtitles_movie(movies, mock_providers):
    video = movies['man_of_steel']
    languages = {Language('eng')}

    subtitles = list_subtitles({video}, languages)

    # test providers
    assert not provider_manager['addic7ed'].plugin.list_subtitles.called
    assert provider_manager['legendastv'].plugin.list_subtitles.called
    assert provider_manager['opensubtitles'].plugin.list_subtitles.called
    assert provider_manager['podnapisi'].plugin.list_subtitles.called
    assert provider_manager['shooter'].plugin.list_subtitles.called
    assert provider_manager['thesubdb'].plugin.list_subtitles.called
    assert not provider_manager['tvsubtitles'].plugin.list_subtitles.called
    assert not provider_manager['wizdom'].plugin.list_subtitles.called

    # test result
    assert len(subtitles) == 1
    assert sorted(subtitles[movies['man_of_steel']]) == ['legendastv', 'opensubtitles', 'podnapisi', 'shooter',
                                                         'thesubdb']


def test_list_subtitles_episode(episodes, mock_providers):
    video = episodes['bbt_s07e05']
    languages = {Language('eng'), Language('heb')}

    subtitles = list_subtitles({video}, languages)

    # test providers
    assert provider_manager['addic7ed'].plugin.list_subtitles.called
    assert provider_manager['legendastv'].plugin.list_subtitles.called
    assert provider_manager['opensubtitles'].plugin.list_subtitles.called
    assert provider_manager['podnapisi'].plugin.list_subtitles.called
    assert provider_manager['shooter'].plugin.list_subtitles.called
    assert provider_manager['thesubdb'].plugin.list_subtitles.called
    assert provider_manager['tvsubtitles'].plugin.list_subtitles.called
    assert provider_manager['wizdom'].plugin.list_subtitles.called

    # test result
    assert len(subtitles) == 1
    assert sorted(subtitles[episodes['bbt_s07e05']]) == ['addic7ed', 'legendastv', 'opensubtitles', 'podnapisi',
<<<<<<< HEAD
                                                         'shooter', 'subscenter', 'thesubdb', 'tvsubtitles', 'wizdom']
=======
                                                         'shooter', 'thesubdb', 'tvsubtitles']
>>>>>>> 490f47e0


def test_list_subtitles_providers(episodes, mock_providers):
    video = episodes['bbt_s07e05']
    languages = {Language('eng')}

    subtitles = list_subtitles({video}, languages, providers=['addic7ed'])

    # test providers
    assert provider_manager['addic7ed'].plugin.list_subtitles.called
    assert not provider_manager['opensubtitles'].plugin.list_subtitles.called
    assert not provider_manager['podnapisi'].plugin.list_subtitles.called
    assert not provider_manager['thesubdb'].plugin.list_subtitles.called
    assert not provider_manager['tvsubtitles'].plugin.list_subtitles.called
    assert not provider_manager['wizdom'].plugin.list_subtitles.called

    # test result
    assert len(subtitles) == 1
    assert sorted(subtitles[episodes['bbt_s07e05']]) == ['addic7ed']


def test_list_subtitles_episode_no_hash(episodes, mock_providers):
    video = episodes['dallas_s01e03']
    languages = {Language('eng'), Language('heb')}

    subtitles = list_subtitles({video}, languages)

    # test providers
    assert provider_manager['addic7ed'].plugin.list_subtitles.called
    assert provider_manager['legendastv'].plugin.list_subtitles.called
    assert provider_manager['opensubtitles'].plugin.list_subtitles.called
    assert provider_manager['podnapisi'].plugin.list_subtitles.called
    assert not provider_manager['thesubdb'].plugin.list_subtitles.called
    assert provider_manager['tvsubtitles'].plugin.list_subtitles.called
    assert provider_manager['wizdom'].plugin.list_subtitles.called

    # test result
    assert len(subtitles) == 1
    assert sorted(subtitles[episodes['dallas_s01e03']]) == ['addic7ed', 'legendastv', 'opensubtitles', 'podnapisi',
<<<<<<< HEAD
                                                            'shooter', 'subscenter', 'tvsubtitles', 'wizdom']
=======
                                                            'shooter', 'tvsubtitles']
>>>>>>> 490f47e0


def test_list_subtitles_no_language(episodes, mock_providers):
    video = episodes['dallas_s01e03']
    languages = {Language('eng')}
    video.subtitle_languages = languages

    subtitles = list_subtitles({video}, languages)

    # test providers
    assert not provider_manager['addic7ed'].plugin.list_subtitles.called
    assert not provider_manager['opensubtitles'].plugin.list_subtitles.called
    assert not provider_manager['podnapisi'].plugin.list_subtitles.called
    assert not provider_manager['thesubdb'].plugin.list_subtitles.called
    assert not provider_manager['tvsubtitles'].plugin.list_subtitles.called
    assert not provider_manager['wizdom'].plugin.list_subtitles.called

    # test result
    assert len(subtitles) == 0


def test_download_subtitles(mock_providers):
    subtitles = [
        Addic7edSubtitle(Language('eng'), True, None, 'The Big Bang Theory', 7, 5, 'The Workplace Proximity', 2007,
                         'DIMENSION', None),
        TheSubDBSubtitle(Language('eng'), 'ad32876133355929d814457537e12dc2'),
        TVsubtitlesSubtitle(Language('por'), None, 261077, 'Game of Thrones', 3, 10, None, '1080p.BluRay', 'DEMAND')
    ]

    download_subtitles(subtitles)

    # test providers
    assert provider_manager['addic7ed'].plugin.download_subtitle.called
    assert not provider_manager['legendastv'].plugin.download_subtitle.called
    assert not provider_manager['opensubtitles'].plugin.download_subtitle.called
    assert not provider_manager['podnapisi'].plugin.download_subtitle.called
    assert provider_manager['thesubdb'].plugin.download_subtitle.called
    assert provider_manager['tvsubtitles'].plugin.download_subtitle.called
<<<<<<< HEAD
    assert not provider_manager['subscenter'].plugin.download_subtitle.called
    assert not provider_manager['wizdom'].plugin.list_subtitles.called
=======
>>>>>>> 490f47e0


@pytest.mark.integration
@vcr.use_cassette
def test_download_best_subtitles(episodes):
    video = episodes['bbt_s07e05']
    languages = {Language('nld'), Language('por', 'BR')}
    providers = ['addic7ed', 'thesubdb']
    expected_subtitles = {('addic7ed', 'updated/17/80254/11'), ('thesubdb', '9dbbfb7ba81c9a6237237dae8589fccc-pt-BR')}

    subtitles = download_best_subtitles({video}, languages, providers=providers)

    assert len(subtitles) == 1
    assert len(subtitles[video]) == 2
    assert {(s.provider_name, s.id) for s in subtitles[video]} == expected_subtitles


@pytest.mark.integration
@vcr.use_cassette
def test_download_best_subtitles_min_score(episodes):
    video = episodes['bbt_s07e05']
    languages = {Language('fra')}
    providers = ['addic7ed']

    subtitles = download_best_subtitles({video}, languages, min_score=episode_scores['hash'], providers=providers)

    assert len(subtitles) == 1
    assert len(subtitles[video]) == 0


def test_download_best_subtitles_no_language(episodes):
    video = episodes['bbt_s07e05']
    languages = {Language('fra')}
    video.subtitle_languages = languages
    providers = ['addic7ed']

    subtitles = download_best_subtitles({video}, languages, min_score=episode_scores['hash'], providers=providers)

    assert len(subtitles) == 0


def test_download_best_subtitles_undefined(episodes):
    video = episodes['bbt_s07e05']
    languages = {Language('und')}
    video.subtitle_languages = languages
    providers = ['addic7ed']

    subtitles = download_best_subtitles({video}, languages, min_score=episode_scores['hash'], only_one=True,
                                        providers=providers)

    assert len(subtitles) == 0


@pytest.mark.integration
@vcr.use_cassette('test_download_best_subtitles')
def test_download_best_subtitles_only_one(episodes):
    video = episodes['bbt_s07e05']
    languages = {Language('nld'), Language('por', 'BR')}
    providers = ['addic7ed', 'thesubdb']
    expected_subtitles = {('thesubdb', '9dbbfb7ba81c9a6237237dae8589fccc-pt-BR')}

    subtitles = download_best_subtitles({video}, languages, only_one=True, providers=providers)

    assert len(subtitles) == 1
    assert len(subtitles[video]) == 1
    assert {(s.provider_name, s.id) for s in subtitles[video]} == expected_subtitles


def test_save_subtitles(movies, tmpdir, monkeypatch):
    monkeypatch.chdir(str(tmpdir))
    tmpdir.ensure(movies['man_of_steel'].name)
    subtitle_no_content = Subtitle(Language('eng'))
    subtitle = Subtitle(Language('fra'))
    subtitle.content = b'Some content'
    subtitle_other = Subtitle(Language('fra'))
    subtitle_other.content = b'Some other content'
    subtitle_pt_br = Subtitle(Language('por', 'BR'))
    subtitle_pt_br.content = b'Some brazilian content'
    subtitles = [subtitle_no_content, subtitle, subtitle_other, subtitle_pt_br]

    save_subtitles(movies['man_of_steel'], subtitles)

    # subtitle without content is skipped
    path = os.path.join(str(tmpdir), os.path.splitext(movies['man_of_steel'].name)[0] + '.en.srt')
    assert not os.path.exists(path)

    # first subtitle with language is saved
    path = os.path.join(str(tmpdir), os.path.splitext(movies['man_of_steel'].name)[0] + '.fr.srt')
    assert os.path.exists(path)
    assert io.open(path, 'rb').read() == b'Some content'

    # ietf language in path
    path = os.path.join(str(tmpdir), os.path.splitext(movies['man_of_steel'].name)[0] + '.pt-BR.srt')
    assert os.path.exists(path)
    assert io.open(path, 'rb').read() == b'Some brazilian content'


def test_save_subtitles_single_directory_encoding(movies, tmpdir):
    subtitle = Subtitle(Language('jpn'))
    subtitle.content = u'ハローワールド'.encode('shift-jis')
    subtitle_pt_br = Subtitle(Language('por', 'BR'))
    subtitle_pt_br.content = b'Some brazilian content'
    subtitles = [subtitle, subtitle_pt_br]

    save_subtitles(movies['man_of_steel'], subtitles, single=True, directory=str(tmpdir), encoding='utf-8')

    # first subtitle only and correctly encoded
    path = os.path.join(str(tmpdir), os.path.splitext(os.path.split(movies['man_of_steel'].name)[1])[0] + '.srt')
    assert os.path.exists(path)
    assert io.open(path, encoding='utf-8').read() == u'ハローワールド'


@pytest.mark.integration
@vcr.use_cassette
def test_download_bad_subtitle(movies):
    pool = ProviderPool()
    subtitles = pool.list_subtitles_provider('legendastv', movies['man_of_steel'], {Language('eng')})
    pool.download_subtitle(subtitles[0])
    assert subtitles[0].content is None
    assert subtitles[0].is_valid() is False<|MERGE_RESOLUTION|>--- conflicted
+++ resolved
@@ -442,11 +442,7 @@
     # test result
     assert len(subtitles) == 1
     assert sorted(subtitles[episodes['bbt_s07e05']]) == ['addic7ed', 'legendastv', 'opensubtitles', 'podnapisi',
-<<<<<<< HEAD
-                                                         'shooter', 'subscenter', 'thesubdb', 'tvsubtitles', 'wizdom']
-=======
-                                                         'shooter', 'thesubdb', 'tvsubtitles']
->>>>>>> 490f47e0
+                                                         'shooter', 'thesubdb', 'tvsubtitles', 'wizdom']
 
 
 def test_list_subtitles_providers(episodes, mock_providers):
@@ -486,11 +482,7 @@
     # test result
     assert len(subtitles) == 1
     assert sorted(subtitles[episodes['dallas_s01e03']]) == ['addic7ed', 'legendastv', 'opensubtitles', 'podnapisi',
-<<<<<<< HEAD
-                                                            'shooter', 'subscenter', 'tvsubtitles', 'wizdom']
-=======
-                                                            'shooter', 'tvsubtitles']
->>>>>>> 490f47e0
+                                                            'shooter', 'tvsubtitles', 'wizdom']
 
 
 def test_list_subtitles_no_language(episodes, mock_providers):
@@ -529,11 +521,7 @@
     assert not provider_manager['podnapisi'].plugin.download_subtitle.called
     assert provider_manager['thesubdb'].plugin.download_subtitle.called
     assert provider_manager['tvsubtitles'].plugin.download_subtitle.called
-<<<<<<< HEAD
-    assert not provider_manager['subscenter'].plugin.download_subtitle.called
     assert not provider_manager['wizdom'].plugin.list_subtitles.called
-=======
->>>>>>> 490f47e0
 
 
 @pytest.mark.integration
