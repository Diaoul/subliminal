--- conflicted
+++ resolved
@@ -75,12 +75,8 @@
 class SubsCenterProvider(Provider):
     """SubsCenter Provider."""
     languages = {Language.fromalpha2(l) for l in ['he']}
-<<<<<<< HEAD
     server_url = 'http://www.subscenter.info/he/'
-=======
-    server_url = 'http://www.subscenter.co/he/'
     subtitle_class = SubsCenterSubtitle
->>>>>>> f6e2d637
 
     def __init__(self, username=None, password=None):
         if any((username, password)) and not all((username, password)):
@@ -208,14 +204,12 @@
                             continue
 
                         # otherwise create it
-<<<<<<< HEAD
                         subtitle = SubsCenterSubtitle(language, hearing_impaired, page_link, title, season, episode,
                                                       title, subtitle_id, subtitle_key, subtitle_version, downloaded,
                                                       [release])
-=======
                         subtitle = self.subtitle_class(language, hearing_impaired, page_link, title, season, episode,
-                                                       title, subtitle_id, subtitle_key, downloaded, [release])
->>>>>>> f6e2d637
+                                                       title, subtitle_id, subtitle_key, subtitle_version, downloaded,
+                                                       [release])
                         logger.debug('Found subtitle %r', subtitle)
                         subtitles[subtitle_id] = subtitle
 
