--- conflicted
+++ resolved
@@ -9,13 +9,9 @@
         'de7cidda = subliminal.providers.addic7ed:Addic7edProvider'
     ])
     extensions = sorted(e.name for e in manager)
-    assert len(extensions) == 9
-<<<<<<< HEAD
-    assert extensions == ['addic7ed', 'de7cidda', 'legendastv', 'opensubtitles', 'podnapisi', 'shooter', 'subz',
-=======
+    assert len(extensions) == 10
     assert extensions == ['addic7ed', 'argenteam', 'de7cidda', 'legendastv', 'opensubtitles', 'podnapisi', 'shooter',
->>>>>>> 76525cc2
-                          'thesubdb', 'tvsubtitles']
+                          'subz', 'thesubdb', 'tvsubtitles']
 
 
 def test_registrable_extension_manager_internal_extension():
